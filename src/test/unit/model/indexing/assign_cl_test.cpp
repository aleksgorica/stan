--- conflicted
+++ resolved
@@ -163,106 +163,7 @@
 
   stan::math::for_each(
       [&](auto index) {
-<<<<<<< HEAD
           // prim
-
-          Eigen::MatrixXd m_test = m1;
-          stan::math::matrix_cl<double> m_test_cl = m1_cl;
-          Eigen::MatrixXi m_i_test = m1_i;
-          stan::math::matrix_cl<int> m_i_test_cl = m1_i_cl;
-
-          auto index_cl = opencl_index(index);
-
-          assign(m_test, rvalue(m2, "rvalue double", index), "assign double",
-                 index);
-          assign(m_test_cl, rvalue(m2_cl, "rvalue double cl", index_cl),
-                 "assign double", index_cl);
-          assign(m_i_test, rvalue(m2_i, "rvalue int", index), "assign int",
-                 index);
-          assign(m_i_test_cl, rvalue(m2_i_cl, "rvalue int cl", index_cl),
-                 "assign int cl", index_cl);
-
-          EXPECT_MATRIX_EQ(m_test, stan::math::from_matrix_cl(m_test_cl));
-          EXPECT_MATRIX_EQ(m_i_test, stan::math::from_matrix_cl(m_i_test_cl));
-
-          EXPECT_THROW(assign(m_test_cl, m_err, "double err", index_cl),
-                       std::invalid_argument);
-          EXPECT_THROW(assign(m_i_test_cl, m_i_err, "int err", index_cl),
-                       std::invalid_argument);
-
-          // rev = prim
-
-          stan::math::matrix_v m1_v1 = m1;
-          stan::math::matrix_v m1_v2 = m1;
-          stan::math::var_value<stan::math::matrix_cl<double>> m1_v_cl
-              = stan::math::to_matrix_cl(m1_v2);
-          stan::math::matrix_v m1_v11
-              = m1_v1;  // workaround index_omni changing m1_v11
-          assign(m1_v11, rvalue(m2, "rvalue double", index), "assign var1",
-                 index);
-          assign(m1_v_cl, rvalue(m2_cl, "rvalue cl double", index_cl),
-                 "assign cl var1", index_cl);
-          EXPECT_MATRIX_EQ(m1_v11.val(),
-                           stan::math::from_matrix_cl(m1_v_cl.val()));
-
-          set_adjoints1(m1_v11);
-          set_adjoints1(m1_v_cl);
-
-          stan::math::grad();
-
-          EXPECT_MATRIX_EQ(m1_v1.adj(),
-                           stan::math::from_matrix_cl(m1_v_cl.adj()));
-          EXPECT_MATRIX_EQ(m1_v1.val(),
-                           stan::math::from_matrix_cl(m1_v_cl.val()));
-
-          EXPECT_THROW(assign(m1_v_cl, m_err, "var err1", index_cl),
-                       std::invalid_argument);
-
-          stan::math::recover_memory();
-
-          // rev = rev
-
-          m1_v1 = m1;
-          m1_v2 = m1;
-          stan::math::matrix_v m2_v1 = m2;
-          stan::math::matrix_v m2_v2 = m2;
-          m1_v_cl = stan::math::to_matrix_cl(m1_v2);
-          stan::math::var_value<stan::math::matrix_cl<double>> m2_v_cl
-              = stan::math::to_matrix_cl(m2_v2);
-          m1_v11 = m1_v1;  // workaround index_omni changing m1_v11
-          assign(m1_v11, rvalue(m2_v1, "rvalue var", index), "assign var", index);
-          assign(m1_v_cl, rvalue(m2_v_cl, "rvalue var cl", index_cl),
-                 "assign var cl", index_cl);
-          EXPECT_MATRIX_EQ(m1_v11.val(),
-                           stan::math::from_matrix_cl(m1_v_cl.val()));
-
-          set_adjoints1(m1_v11);
-          set_adjoints2(m2_v1);
-          set_adjoints1(m1_v_cl);
-          set_adjoints2(m2_v_cl);
-
-          stan::math::grad();
-
-          EXPECT_MATRIX_EQ(m1_v1.adj(),
-                           stan::math::from_matrix_cl(m1_v_cl.adj()));
-          EXPECT_MATRIX_EQ(m2_v1.adj(),
-                           stan::math::from_matrix_cl(m2_v_cl.adj()));
-          EXPECT_MATRIX_EQ(m1_v1.val(),
-                           stan::math::from_matrix_cl(m1_v_cl.val()));
-          EXPECT_MATRIX_EQ(m2_v1.val(),
-                           stan::math::from_matrix_cl(m2_v_cl.val()));
-
-          stan::math::var_value<stan::math::matrix_cl<double>> m_v_err = m_err;
-          EXPECT_THROW(assign(m1_v_cl, m_v_err, "var err2", index_cl),
-                       std::invalid_argument);
-
-          stan::math::recover_memory();
-  }, indices);
-=======
-        //  stan::math::index_apply<N_ind>([&](auto... Is1) {
-        //    std::initializer_list<int>{(
-        //        [&](const auto& ind1) {
-        // prim
 
         Eigen::MatrixXd m_test = m1;
         stan::math::matrix_cl<double> m_test_cl = m1_cl;
@@ -354,12 +255,8 @@
         EXPECT_THROW(assign(m1_v_cl, m_v_err, "var err2", index_cl),
                      std::invalid_argument);
 
-        stan::math::recover_memory();
-        //        }(std::get<Is1>(indices)),
-        //        0)...};
-      },
-      indices);
->>>>>>> a2904a7f
+          stan::math::recover_memory();
+  }, indices);
 }
 
 TEST(ModelIndexing, rvalue_opencl_matrix_2d) {
@@ -382,111 +279,9 @@
 
   stan::math::for_each(
       [&](auto index1) {
-<<<<<<< HEAD
       stan::math::for_each(
           [&](auto index2) {
                   // prim
-
-                  Eigen::MatrixXd m_test = m1;
-                  stan::math::matrix_cl<double> m_test_cl = m1_cl;
-                  Eigen::MatrixXi m_i_test = m1_i;
-                  stan::math::matrix_cl<int> m_i_test_cl = m1_i_cl;
-
-                  auto index1_cl = opencl_index(index1);
-                  auto index2_cl = opencl_index(index2);
-
-                  assign(m_test, rvalue(m2, "rvalue double", index1, index2),
-                         "assign double", index1, index2);
-                  assign(m_test_cl,
-                         rvalue(m2_cl, "rvalue double cl", index1_cl, index2_cl),
-                         "assign double cl", index1_cl, index2_cl);
-                  assign(m_i_test, rvalue(m2_i, "rvalue int", index1, index2),
-                         "assign int", index1, index2);
-                  assign(m_i_test_cl,
-                         rvalue(m2_i_cl, "rvalue int cl", index1_cl, index2_cl),
-                         "assign int cl", index1_cl, index2_cl);
-
-                  EXPECT_MATRIX_EQ(m_test,
-                                   stan::math::from_matrix_cl(m_test_cl));
-                  EXPECT_MATRIX_EQ(m_i_test,
-                                   stan::math::from_matrix_cl(m_i_test_cl));
-
-                  // rev = prim
-
-                  stan::math::matrix_v m1_v1 = m1;
-                  stan::math::matrix_v m1_v2 = m1;
-                  stan::math::var_value<stan::math::matrix_cl<double>> m1_v_cl
-                      = stan::math::to_matrix_cl(m1_v2);
-                  stan::math::matrix_v m1_v11
-                      = m1_v1;  // workaround index_omni changing m1_v11
-                  assign(m1_v11, rvalue(m2, "rvalue double", index1, index2),
-                         "assign var1", index1, index2);
-                  assign(m1_v_cl,
-                         rvalue(m2_cl, "rvalue cl double", index1_cl, index2_cl),
-                         "assign cl var1", index1_cl, index2_cl);
-                  EXPECT_MATRIX_EQ(m1_v11.val(),
-                                   stan::math::from_matrix_cl(m1_v_cl.val()));
-
-                  set_adjoints1(m1_v11);
-                  set_adjoints1(m1_v_cl);
-
-                  stan::math::grad();
-
-                  EXPECT_MATRIX_EQ(m1_v1.adj(),
-                                   stan::math::from_matrix_cl(m1_v_cl.adj()));
-                  EXPECT_MATRIX_EQ(m1_v1.val(),
-                                   stan::math::from_matrix_cl(m1_v_cl.val()));
-
-                  stan::math::recover_memory();
-
-                  // rev = rev
-
-                  m1_v1 = m1;
-                  m1_v2 = m1;
-                  stan::math::matrix_v m2_v1 = m2;
-                  stan::math::matrix_v m2_v2 = m2;
-                  m1_v_cl = stan::math::to_matrix_cl(m1_v2);
-                  stan::math::var_value<stan::math::matrix_cl<double>> m2_v_cl
-                      = stan::math::to_matrix_cl(m2_v2);
-                  m1_v11 = m1_v1;  // workaround index_omni changing m1_v11
-                  assign(m1_v11, rvalue(m2_v1, "rvalue var", index1, index2),
-                         "assign var2", index1, index2);
-                  assign(m1_v_cl,
-                         rvalue(m2_v_cl, "rvalue cl var", index1_cl, index2_cl),
-                         "assign cl var2", index1_cl, index2_cl);
-                  EXPECT_MATRIX_EQ(m1_v11.val(),
-                                   stan::math::from_matrix_cl(m1_v_cl.val()));
-
-                  set_adjoints1(m1_v11);
-                  set_adjoints2(m2_v1);
-                  set_adjoints1(m1_v_cl);
-                  set_adjoints2(m2_v_cl);
-
-                  stan::math::grad();
-
-                  EXPECT_MATRIX_EQ(m1_v1.adj(),
-                                   stan::math::from_matrix_cl(m1_v_cl.adj()));
-                  EXPECT_MATRIX_EQ(m2_v1.adj(),
-                                   stan::math::from_matrix_cl(m2_v_cl.adj()));
-                  EXPECT_MATRIX_EQ(m1_v1.val(),
-                                   stan::math::from_matrix_cl(m1_v_cl.val()));
-                  EXPECT_MATRIX_EQ(m2_v1.val(),
-                                   stan::math::from_matrix_cl(m2_v_cl.val()));
-
-                  stan::math::recover_memory();
-          }, indices);
-  }, indices);
-=======
-        //  stan::math::index_apply<N_ind>([&](auto... Is1) {
-        //    std::initializer_list<int>{(
-        //        [&](const auto& ind1) {
-
-        stan::math::for_each(
-            [&](auto index2) {
-              //          stan::math::index_apply<N_ind>([&](auto... Is2) {
-              //            std::initializer_list<int>{(
-              //                [&](const auto& ind2) {
-              // prim
 
               Eigen::MatrixXd m_test = m1;
               stan::math::matrix_cl<double> m_test_cl = m1_cl;
@@ -573,16 +368,9 @@
               EXPECT_MATRIX_EQ(m2_v1.val(),
                                stan::math::from_matrix_cl(m2_v_cl.val()));
 
-              stan::math::recover_memory();
-              //                }(std::get<Is2>(indices)),
-              //                0)...};
-            },
-            indices);
-        //        }(std::get<Is1>(indices)),
-        //        0)...};
-      },
-      indices);
->>>>>>> a2904a7f
+                  stan::math::recover_memory();
+          }, indices);
+  }, indices);
 }
 
 #endif