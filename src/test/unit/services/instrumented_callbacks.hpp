#ifndef TEST__UNIT__INSTRUMENTED_CALLBACKS_HPP
#define TEST__UNIT__INSTRUMENTED_CALLBACKS_HPP

#include <stan/callbacks/interrupt.hpp>
#include <stan/callbacks/logger.hpp>
#include <stan/callbacks/stream_writer.hpp>
#include <stan/callbacks/writer.hpp>
#include <stan/io/empty_var_context.hpp>
#include <stan/math/prim/fun/Eigen.hpp>
#include <atomic>
#include <exception>
#include <iostream>
#include <map>
#include <mutex>
#include <string>

namespace stan {
namespace test {
namespace unit {

/**
 * Mock writer that records names and states written.
 */
class values_writer : public stan::callbacks::stream_writer {
 public:
  std::vector<std::string> names_;
  std::vector<std::vector<double>> states_;

  values_writer(std::ostream& stream)
      : stan::callbacks::stream_writer(stream) {}

  /**
   * Writes a set of names.
   *
   * @param[in] names Names in a std::vector
   */
  void operator()(const std::vector<std::string>& names) { names_ = names; }

  /**
   * Writes a set of values.
   *
   * @param[in] state Values in a std::vector
   */
  void operator()(const std::vector<double>& state) {
    states_.push_back(state);
  }
};

/**
 * instrumented_interrupt counts the number of times it is
 * called and makes the count accessible via a method.
 */
class instrumented_interrupt : public stan::callbacks::interrupt {
 public:
  instrumented_interrupt() : counter_(0) {}

  void operator()() { counter_++; }

  unsigned int call_count() { return counter_; }

 private:
  std::atomic<unsigned int> counter_;
};

/**
 * instrumented_writer counts the number of times it is called through
 * each route and makes the count available via methods.
 * Stores all arguments passed and makes them available via
 * methods.
 */
class instrumented_writer : public stan::callbacks::writer {
 public:
  instrumented_writer() {}

  void operator()(const std::string& key, double value) {
    counter_["string_double"]++;
    string_double.push_back(std::make_pair(key, value));
  }

  void operator()(const std::string& key, int value) {
    counter_["string_int"]++;
    string_int.push_back(std::make_pair(key, value));
  }

  void operator()(const std::string& key, const std::string& value) {
    counter_["string_string"]++;
    string_string.push_back(std::make_pair(key, value));
  }

  void operator()(const std::string& key, const double* values, int n_values) {
    counter_["string_pdouble_int"]++;
    if (n_values == 0)
      return;
    std::vector<double> value(n_values);
    for (int i = 0; i < n_values; ++i)
      value[i] = values[i];
    string_pdouble_int.push_back(std::make_pair(key, value));
  }

  void operator()(const std::string& key, const double* values, int n_rows,
                  int n_cols) {
    counter_["string_pdouble_int_int"]++;
    if (n_rows == 0 || n_cols == 0)
      return;
    Eigen::MatrixXd value(n_rows, n_cols);
    for (int i = 0; i < n_rows; ++i)
      for (int j = 0; j < n_cols; ++j)
        value(i, j) = values[i * n_cols + j];
    string_pdouble_int_int.push_back(std::make_pair(key, value));
  }

  void operator()(const std::vector<std::string>& names) {
    counter_["vector_string"]++;
    vector_string.push_back(names);
  }

  void operator()(const std::vector<double>& state) {
    counter_["vector_double"]++;
    vector_double.push_back(state);
  }

  void operator()() { counter_["empty"]++; }

  void operator()(const std::string& message) {
    counter_["string"]++;
    string.push_back(message);
  }

  unsigned int call_count() {
    unsigned int n = 0;
    for (auto& it : counter_)
      n += it.second;
    return n;
  }

  unsigned int call_count(std::string s) { return counter_[s]; }

  std::vector<std::pair<std::string, double>> string_double_values() {
    return string_double;
  };

  std::vector<std::pair<std::string, int>> string_int_values() {
    return string_int;
  };

  std::vector<std::pair<std::string, std::string>> string_string_values() {
    return string_string;
  };

  std::vector<std::pair<std::string, std::vector<double>>>
  string_pdouble_int_values() {
    return string_pdouble_int;
  };

  std::vector<std::pair<std::string, Eigen::MatrixXd>>
  string_pdouble_int_int_values() {
    return string_pdouble_int_int;
  };

  std::vector<std::vector<std::string>> vector_string_values() {
    return vector_string;
  };

  std::vector<std::vector<double>> vector_double_values() {
    return vector_double;
  };

  std::vector<std::string> string_values() { return string; };

 private:
  std::map<std::string, std::atomic<int>> counter_;
  std::vector<std::pair<std::string, double>> string_double;
  std::vector<std::pair<std::string, int>> string_int;
  std::vector<std::pair<std::string, std::string>> string_string;
  std::vector<std::pair<std::string, std::vector<double>>> string_pdouble_int;
  std::vector<std::pair<std::string, Eigen::MatrixXd>> string_pdouble_int_int;
  std::vector<std::vector<std::string>> vector_string;
  std::vector<std::vector<double>> vector_double;
  std::vector<std::string> string;
};

/**
 * instrumented_logger counts the number of times it is called through
 * each route and makes the count available via methods.
 * Stores all arguments passed and makes them available via
 * methods.
 */
class instrumented_logger : public stan::callbacks::logger {
 public:
  std::mutex logger_guard;
  instrumented_logger() {}

  void debug(const std::string& message) {
    std::lock_guard<std::mutex> guard(logger_guard);
    debug_.push_back(message);
  }

  void debug(const std::stringstream& message) {
    std::lock_guard<std::mutex> guard(logger_guard);
    debug_.push_back(message.str());
  }

  void info(const std::string& message) {
    std::lock_guard<std::mutex> guard(logger_guard);
    info_.push_back(message);
  }

  void info(const std::stringstream& message) {
    std::lock_guard<std::mutex> guard(logger_guard);
    info_.push_back(message.str());
  }

  void warn(const std::string& message) {
    std::lock_guard<std::mutex> guard(logger_guard);
    warn_.push_back(message);
  }

  void warn(const std::stringstream& message) {
    std::lock_guard<std::mutex> guard(logger_guard);
    warn_.push_back(message.str());
  }

  void error(const std::string& message) {
    std::lock_guard<std::mutex> guard(logger_guard);
    error_.push_back(message);
  }

  void error(const std::stringstream& message) {
    std::lock_guard<std::mutex> guard(logger_guard);
    error_.push_back(message.str());
  }

  void fatal(const std::string& message) { fatal_.push_back(message); }

  void fatal(const std::stringstream& message) {
    std::lock_guard<std::mutex> guard(logger_guard);
    fatal_.push_back(message.str());
  }

  unsigned int call_count() {
    return debug_.size() + info_.size() + warn_.size() + error_.size()
           + fatal_.size();
  }

  unsigned int call_count_debug() { return debug_.size(); }

  unsigned int call_count_info() { return info_.size(); }

  unsigned int call_count_warn() { return warn_.size(); }

  unsigned int call_count_error() { return error_.size(); }

  unsigned int call_count_fatal() { return fatal_.size(); }

  unsigned int find_debug(const std::string& msg) { return find_(debug_, msg); }

  unsigned int find_info(const std::string& msg) { return find_(info_, msg); }

  unsigned int find_warn(const std::string& msg) { return find_(warn_, msg); }

  unsigned int find_error(const std::string& msg) { return find_(error_, msg); }

  unsigned int find_fatal(const std::string& msg) { return find_(fatal_, msg); }

  unsigned int find(const std::string& msg) {
    return find_debug(msg) + find_info(msg) + find_warn(msg) + find_error(msg)
           + find_fatal(msg);
  }

  void print_info(std::ostream& o) {
    for (size_t n = 0; n < info_.size(); ++n)
      o << info_[n] << std::endl;
  }

 private:
  unsigned int find_(const std::vector<std::string>& vec,
                     const std::string& msg) {
    unsigned int count = 0;
    for (size_t n = 0; n < vec.size(); ++n)
      if (vec[n].find(msg) != std::string::npos)
        count++;
    return count;
  }

  std::vector<std::string> debug_;
  std::vector<std::string> info_;
  std::vector<std::string> warn_;
  std::vector<std::string> error_;
  std::vector<std::string> fatal_;
};
}  // namespace unit
}  // namespace test
}  // namespace stan

<<<<<<< HEAD

=======
/**
 * Container class for holding model, callbacks, and streams on which
 * callbacks are based.
 */
struct ServicesOptimize : public testing::Test {
  ServicesOptimize()
      : init(init_ss), parameter(parameter_ss), model(context, 0, &model_ss) {}

  std::stringstream init_ss, parameter_ss, model_ss;
  stan::test::unit::instrumented_logger logger;
  stan::callbacks::stream_writer init;
  stan::test::unit::values_writer parameter;
  stan::io::empty_var_context context;
  stan_model model;
};
>>>>>>> 04fc1dad

#endif<|MERGE_RESOLUTION|>--- conflicted
+++ resolved
@@ -292,24 +292,4 @@
 }  // namespace test
 }  // namespace stan
 
-<<<<<<< HEAD
-
-=======
-/**
- * Container class for holding model, callbacks, and streams on which
- * callbacks are based.
- */
-struct ServicesOptimize : public testing::Test {
-  ServicesOptimize()
-      : init(init_ss), parameter(parameter_ss), model(context, 0, &model_ss) {}
-
-  std::stringstream init_ss, parameter_ss, model_ss;
-  stan::test::unit::instrumented_logger logger;
-  stan::callbacks::stream_writer init;
-  stan::test::unit::values_writer parameter;
-  stan::io::empty_var_context context;
-  stan_model model;
-};
->>>>>>> 04fc1dad
-
 #endif