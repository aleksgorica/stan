\part*{Appendices}
\addcontentsline{toc}{part}{Appendices}


\chapter{Licensing}\label{licensing.appendix}

\noindent
\Stan and its two dependent libraries, Boost and Eigen, are
distributed under liberal freedom-respecting%
%
\footnote{The link
  \url{http://www.gnu.org/philosophy/open-source-misses-the-point.html}
  leads to a discussion about terms ``open
  source'' and ``freedom respecting.''}
%
licenses approved by the Open Source Initiative.%
\footnote{See \url{http://opensource.org}.}  

In particular, the licenses for Stan and its dependent libraries have
no ``copyleft'' provisions requiring applications of \Stan to be
open source if they are redistributed.

This chapter describes the licenses for the tools that are distributed
with \Stan.  The next chapter explains some of the build tools that
are not distributed with \Stan, but are required to build and run
\Stan models.

\section{\Stan's License}

\Stan is distributed under the BSD 3-clause license (BSD New).
%
\begin{quote}
\url{http://www.opensource.org/licenses/BSD-3-Clause}
\end{quote}
%
The copyright holder of each contribution is the developer or his or
her assignee.%
%
\footnote{Universities or companies often own the copyright of
  computer programs developed by their employees.}


\section{Boost License}

Boost is distributed under the Boost Software
License version 1.0.
%
\begin{quote}
\url{http://www.opensource.org/licenses/BSL-1.0}
\end{quote}
%
The copyright for each Boost package is held by its developers or their
assginees.


\section{Eigen License} 
%
Eigen is distributed under the Mozilla Public License,
version 2.
%
\begin{quote}
\url{http:/http://opensource.org/licenses/mpl-2.0}
\end{quote}
%
The copyright of Eigen is owned jointly by its developers or their
assignees. 

\section{Google Test License}

\Stan uses Google Test for unit testing; it is not required to compile
or execute models.  Google Test is distributed under the BSD 2-clause
license.
%
\begin{quote}
\url{http://www.opensource.org/licenses/BSD-License}
\end{quote}


\chapter{Stan for Users of BUGS}\label{stan-for-bugs.appendix}

From the outside, Stan and BUGS%
%
\footnote{Except where otherwise noted, we use ``BUGS'' to refer to
  WinBUGS, OpenBUGS, and JAGS, indiscriminately.}
%
are similar --- they use statistically-themed modeling languages
(which are similar but with some differences; see below), they can be
called from R, running some specified number of chains to some
specified length, producing posterior simulations that can be assessed
using standard convergence diagnostics.  This is not a coincidence:
in designing Stan, we wanted to keep many of the useful features of
Bugs.

To start, take a look at the files of translated \BUGS models at
\url{http://mc-stan.org/}.  These are 40 or so models from the \BUGS
example volumes, all translated and tested (to provide the same
answers as \BUGS) in Stan.  For any particular model you want to fit,
you can look for similar structures in these examples.

\section{Some Differences in How BUGS and Stan Work}

\begin{itemize}
\item \BUGS is interpreted; Stan is compiled in two steps, first a
  model is is translated to templated C++ and then to a
  platform-specific executable.  \Stan, unlike \BUGS, allows the user
  to directly program in C++, but we do not describe how to do this in
  this Stan manual (see the getting started with \Cpp section of
  \url{http://mc-stan.org} for more information on using Stan directly
  from \Cpp). 
\item \BUGS performs \MCMC updating one scalar parameter at a time
  (with some exceptions such as \JAGS's implementation of regression
  and generalized linear models and some conjugate multivariate
  parameters), using conditional distributions (Gibbs sampling) where
  possible and otherwise using adaptive rejection sampling, slice
  sampling, and Metropolis jumping.  \BUGS figures out the dependence
  structure of the joint distribution as specified in its modeling
  language and uses this information to compute only what it needs at
  each step.  Stan moves in the entire space of all the parameters
  using Hamiltonian Monte Carlo (more precisely, the no-U-turn
  sampler), thus avoiding some difficulties that occur with
  one-dimension-at-a-time sampling in high dimensions but at the cost
  of requiring the computation of the entire log density at each step.
\item \BUGS tunes its adaptive jumping (if necessary) during its
  warmup phase (traditionally referred to as "burn-in").  Stan uses
  its warmup phase to tune the no-U-turn sampler (\NUTS).
\item The \BUGS modeling language is not directly executable.  Rather,
  \BUGS parses its model to determine the posterior density and then
  decides on a sampling scheme.  In contrast, the statements in a Stan
  model are directly executable: they translate exactly into C++ code
  that is used to compute the log posterior density (which in turn is
  used to compute the gradient).
\item In \BUGS, the order in which statements are written does not
  matter.  They are executed according to the directed graphical model
  so that variables are always defined when needed.  A side effect of
  the direct execution of \Stan's modeling language is that statements
  execute in the order in which they are written.  For instance, the
  following \Stan program, which sets \code{mu} before using it to
  sample \code{y}.
%
\begin{quote}
\begin{Verbatim}[fontsize=\small]
mu <- a + b * x;
y ~ normal(mu,sigma);
\end{Verbatim}
\end{quote}
%
It translates to the following \Cpp code.
%
\begin{quote}
\begin{Verbatim} 
mu = a + b * x; 
lp += normal_log(mu,sigma);
\end{Verbatim}
\end{quote} 
%
Contrast this with the \Stan program
%
\begin{quote}
\begin{Verbatim}[fontsize=\small]
y ~ normal(mu,sigma)
mu <- a + b * x
\end{Verbatim}
\end{quote}
%
This program is well formed, but is almost certainly  
a coding error, because it attempts to use \code{mu} before 
it is set. It translates to the following \Cpp code.
%
\begin{quote}
\begin{Verbatim}[fontsize=\small]
lp += normal_log(mu,sigma);
mu = a + b * x;
\end{Verbatim}
\end{quote}
%
The direct translation to the imperative language of \Cpp code
highlights the potential error of using \code{mu} in the first
statement.
\\[8pt]
To trap these kinds of errors, variables are initialized to the
special not-a-number (\code{NaN}) value.  If \code{NaN} is passed to a
log probability function, it will raise a domain exception, which will
in turn be reported by the sampler.  The sampler will reject the
sample out of hand as if it had zero probability.
%
\item Stan uses its own \Cpp algorithmic differentiation packages to
  compute the gradient of the log density (up to a proportion).
  Gradients are required during the Hamiltonian dynamics simulations
  within the leapfrog algorithm of the Hamiltonian Monte Carlo and
  \NUTS samplers.  \BUGS computes the log density but not its
  gradient.
\item Both \BUGS and Stan are semi-automatic in that they run by
  themselves with no outside tuning required. Nevertheless, the user
  needs to pick the number of chains and number of iterations per
  chain.  We usually pick 4 chains and start with 10 iterations per
  chain (to make sure there are no major bugs and to approximately
  check the timing), then go to 100, 1000, or more iterations as
  necessary.  Compared to Gibbs or Metropolis, Hamiltonian Monte Carlo
  can take longer per iteration (as it typically takes many "leapfrog
  steps" within each iteration), but the iterations typically have lower
  autocorrelation.  So Stan might work fine with 1000 iterations in an
  example where \BUGS would require 100,000 for good mixing.  We 
  recommend monitoring potential scale reduction statistics ($\hat{R}$)
  and the effective sample size to judge when to stop (stopping when
  $\hat{R}$ values do not counter-indicate convergence and when enough
  effective samples have been collected).
\item WinBUGS is closed source.  OpenBUGS and JAGS are both licensed
  under the Gnu Public License (GPL), otherwise known as copyleft due
  to the restrictions it places on derivative works.  Stan is licensed
  under the much more liberal new BSD license.
\item Like WinBUGS, OpenBUGS and JAGS, Stan can be run directly from
  the command line or through R (Python and MATLAB interfaces are in
  the works)
\item Like OpenBUGS and JAGS, Stan can be run on Linux, Mac, and
  Windows platforms.
\end{itemize}

\section{Some Differences in the Modeling Languages}

\begin{itemize}
\item The \BUGS modeling language follows an R-like syntax in which
  line breaks are meaningful.  Stan follows the rules of C, in which
  line breaks are equivalent to spaces, and each statement ends in a
  semicolon.  For example:
%
\begin{quote}
\begin{Verbatim}[fontsize=\small]
y ~ normal(mu, sigma);
\end{Verbatim}
\end{quote}
%
and
%
\begin{quote}
\begin{Verbatim}[fontsize=\small]
for (i in 1:n) y[i] ~ normal(mu, sigma);
\end{Verbatim}
\end{quote}
%
Or, equivalently (recall that a line break is just another form of whitespace),
%
\begin{quote}
\begin{Verbatim}[fontsize=\small]
for (i in 1:n)
  y[i] ~ normal(mu, sigma);
\end{Verbatim}
\end{quote}
%
and also equivalently, 
%
\begin{quote}
\begin{Verbatim}[fontsize=\small]
for (i in 1:n) {
  y[i] ~ normal(mu, sigma);
}
\end{Verbatim}
\end{quote}
%
There's a semicolon after the model statement but not after the
brackets indicating the body of the for loop.
%
\item Another C thing: In Stan, variables can have names constructed
  using letters, numbers, and the underscore (\code{\_}) symbol, but
  nothing else (and a variable name cannot begin with a number).
  \BUGS variables can also include the dot, or period (\code{.}) symbol.
%
\item In Stan, the second argument to the "normal" function is the
  standard deviation (i.e., the scale), not the variance (as in {\it
    Bayesian Data Analysis}) and not the inverse-variance (i.e.,
  precision) (as in \BUGS).  Thus a normal with mean 1 and standard
  deviation 2 is \code{normal(1,2)}, not \code{normal(1,4)} or
  \code{normal(1,0.25)}.
%
\item Similarly, the second argument to the "multivariate normal" 
  function is the covariance matrix and not the inverse covariance matrix
  (i.e., the precision matrix) (as in \BUGS). The same is true for
  the "multivariate student" distribution.
%  
\item
The distributions have slightly different names:
%
\begin{quote}
\begin{tabular}{l|l}
{\it BUGS} & {\it Stan} \\ \hline \hline
\code{dnorm} & \code{normal} \\
\code{dbinom} & \code{binomial} \\
\code{dpois} & \code{poisson} \\
$\vdots$ & $\vdots$
\end{tabular}
\end{quote}
%
\item Stan, unlike \BUGS, allows intermediate quantities, in the form
  of local variables, to be reassigned.  For example, the following is
  legal and meaningful (if possibly inefficient) Stan code.
%
\begin{quote}
\begin{Verbatim}[fontsize=\small]
{
  total <- 0;
  for (i in 1:n){
    theta[i] ~ normal(total, sigma);
    total <- total + theta[i];
  }
}
\end{Verbatim}
\end{quote}
%
In \BUGS, the above model would not be legal because the variable
\code{total} is defined more than once.  But in Stan, the loop is
executed in order, so \code{total} is overwritten in each step.  
%
\item Stan uses explicit declarations.  Variables are declared with
  base type integer or real, and vectors, matrices, and arrays have
  specified dimensions.  When variables are bounded, we give that
  information also.  For data and transformed parameters, the bounds
  are used for error checking.  For parameters, the constraints
  are critical to sampling as they determine the geometry over which
  the Hamiltonian is simulated.  
  \\[6pt]
  Variables can be declared as data, transformed data, parameters, transformed
  parameters, or generated quantities.  They can also be declared as
  local variables within blocks.  For more information, see
  the part of this manual devoted to the Stan programming language and
  examine at the example models.
%
\item Stan allows all sorts of tricks with vector and matrix
  operations which can make Stan models more compact.  For example,
  arguments to probability functions may be vectorized,%
%
\footnote{Most distributions have been vectorized, but currently the
truncated versions may not exist and may not be vectorized.}
%
allowing
%
\begin{quote}
\begin{Verbatim}[fontsize=\small]
for (i in 1:n) 
  y[i] ~ normal(mu[i], sigma[i]);
\end{Verbatim}
\end{quote}
%
to be expressed more compactly as 
%
\begin{quote}
\begin{Verbatim}[fontsize=\small]
y ~ normal(mu,sigma);
\end{Verbatim}
\end{quote}
%
The vectorized form is also more efficient because Stan can unfold the
computation of the chain rule during algorithmic differentiation.
%
\item Stan also allows for arrays of vectors and matrices.
  For example, in a hierarchical model might have a vector of \code{K}
  parameters for each of \code{J} groups; this can be declared using
\begin{quote}
\begin{Verbatim}[fontsize=\small]
vector[K] theta[J];
\end{Verbatim}
\end{quote}
%
Then \code{theta[j]} is an expression denoting a \code{K}-vector and
may be used in the code just like any other vector variable.
\\[6pt]
An alternative encoding would be with a two-dimensional array, as in
\begin{quote}
\begin{Verbatim}[fontsize=\small]
real theta[J,K];
\end{Verbatim}
\end{quote}
%
The vector version can have some advantages, both in convenience and
in computational speed for some operations.
\\[6pt]
A third encoding would use a matrix:
%
\begin{quote}
\begin{Verbatim}[fontsize=\small]
matrix[J,K] theta;
\end{Verbatim}
\end{quote}
%
but in this case, \code{theta[j]} is a row vector, not a vector, and
accessing it as a vector is less efficient than with an array of
vectors.  The transposition operator, as in \code{theta[j]'}, may be
used to convert the row vector \code{theta[j]} to a (column) vector.
Column vector and row vector types are not interchangeable everywhere
in Stan; see the function signature declarations in the programming
language section of this manual.
%
\item Stan supports general conditional statements using a standard
  if-else syntax.  For example, a zero-inflated (or -deflated) Poisson
  mixture model is defined using the if-else syntax as described in
  \refsection{zero-inflated}. 
%
\item Stan supports general while loops using a standard syntax.  
While loops give Stan full Turing equivalent computational power.
They are useful for defining iterative functions with complex
termination conditions.  As an illustration of their syntax,
the for-loop
%
\begin{quote}
\begin{Verbatim}[fontsize=\small]
model {
    ....
    for (n in 1:N) {
        ... do something with n ....
    }
}
\end{Verbatim}
\end{quote}
%
may be recoded using the following while loop.
%
\begin{quote}
\begin{Verbatim}[fontsize=\small]
model {
    int n;
    ...
    n <- 1;
    while (n <= N) {
        ... do something with n ...
        n <- n + 1;
    }
}
\end{Verbatim}
\end{quote}
%


\end{itemize}


\section{Some Differences in the Statistical Models that are Allowed}

\begin{itemize}
\item Stan does not yet support sampling discrete parameters (discrete
  data is supported).  We plan to implement discrete sampling using a
  combination of Gibbs and slice sampling but we haven't done so yet.
\item Stan has some distributions on covariance matrices that do not
  exist in \BUGS, including a uniform distribution over correlation
  matrices which may be rescaled, and the priors based on C-vines
  defined in \citep{LewandowskiKurowickaJoe:2009}.  In particular, the
  Lewandowski et al.\ prior allows the correlation matrix to be shrunk
  toward the unit matrix while the scales are given independent priors.
\item In \BUGS you need to define all variables.  In Stan, if you
  declare but don't define a parameter it implicitly has a flat prior
  (on the scale in which the parameter is defined).  For example, if
  you have a parameter \code{p} declared as 
\begin{quote}
\begin{Verbatim}[fontsize=\small]
real<lower=0,upper=1> p;
\end{Verbatim}
\end{quote}
%
and then have no sampling statement for \code{p} in the \code{model}
block, then you are implicitly assigning a uniform $[0,1]$ prior on
\code{p}.
On the other hand, if you have a parameter \code{theta} declared with
%
\begin{quote}
\begin{Verbatim}[fontsize=\small]
real theta;
\end{Verbatim}
\end{quote}
%
and have no sampling statement for \code{theta} in the
\code{model} block, 
 then you are implicitly assigning an improper uniform prior
on $(-\infty,\infty)$ to \code{theta}.  
%
% Then if
% you define a transformed parameter \code{p} using
% \begin{quote}
% \begin{Verbatim} 
% p <- invlogit(theta);
% \end{Verbatim}
% \end{quote}
% %
% then you get a $\distro{Beta}(0,0)$ on \code{p}.
% then you are implicitly assigning an improper uniform
% (-infinity, infinity) prior on theta, which corresponds to a Beta
% (0,0) prior on p.  You could also assign this latter prior directly by
% defining p as the parameter and then writing the following within the
% model: p ~ beta (0, 0);
\item \BUGS models are always proper (being constructed as a product
  of proper marginal and conditional densities).  Stan models can be
  improper.  Here is the simplest improper Stan model: 
\begin{quote}
\begin{Verbatim}[fontsize=\small]
parameters {
  real theta;
} 
model { }
\end{Verbatim}
\end{quote}
% \item You can also define some improper models in \BUGS directly, for
%   example, \Verb|p ~ beta (0, 0);| Remember how Stan works:
%   lines in the model are executables that correspond directly to
%   factors in the posterior density.  So you can define beta(0,0), it's
%   simply a mathematical function.  Stan doesn't "care" if it has a
%   finite integral.
\item Although parameters in Stan models may have improper priors, we
  do not want improper \emph{posterior} distributions, as we are trying to
  use these distributions for Bayesian inference.  There is no general
  way to check if a posterior distribution is improper.  But if all
  the priors are proper, the posterior will be proper also.
\item
  As noted earlier, each statement in a Stan model is directly translated into the \Cpp code for computing the log posterior.  Thus, for example, the following pair of statements is legal in a Stan model:
\begin{quote}
\begin{Verbatim}[fontsize=\small]
y ~ normal(0,1);
y ~ normal(2,3);
\end{Verbatim}
\end{quote}
%
The second line here does \emph{not} simply overwrite the first;
rather, \emph{both} statements contribute to the density function that
is evaluated.  The above two lines have the effect of including the
product, $\distro{Norm}(y|0,1) \times \distro{Norm}(y|2,3)$, into the
density function.
\\[6pt] 
For a perhaps more confusing example, consider the following two lines in a Stan model:
\begin{quote}
\begin{Verbatim}[fontsize=\small]
x ~ normal(0.8*y, sigma);
y ~ normal(0.8*x, sigma);
\end{Verbatim}
\end{quote}
%
At first, this might look like a joint normal distribution with a
correlation of 0.8.  But it is not.  The above are \emph{not}
interpreted as conditional entities; rather, they are factors in the
joint density.  Multiplying them gives, $\distro{Norm}(x|0.8y,\sigma)
\times \distro{Norm}(y|0.8x,\sigma)$, which is what it is (you can
work out the algebra) but it is not the joint distribution where the
conditionals have regressions with slope 0.8.
%
\item With censoring and truncation, Stan uses the censored-data or
  truncated-data likelihood---this is not always done in \BUGS.  All
  of the approaches to censoring and truncation discussed in
  \citep{GelmanEtAl:2013} and \citep{GelmanHill:2007} may
  be implemented in Stan directly as written.
%
\item Stan, like \BUGS, can benefit from human intervention in the
  form of reparameterization.  More on this topic to come.
  % For example, with the 8 schools: . . .
\end{itemize}

\section{Some Differences when Running from R}

\begin{itemize}

\item Stan can be set up from within R using two lines of code.
  Follow the instructions for running Stan from R on
  \url{http://mc-stan.org/}.  You don't need to separately download
  Stan and RStan.  Installing RStan will automatically set up Stan.
  When RStan moves to CRAN, it will get even easier.
\item In practice we typically run the same Stan model repeatedly.  If
  you pass RStan the result of a previously fitted model the model will 
  not need be recompiled. An example is given on the running
  Stan from R pages available from \code{http://mc-stan.org/}.
\item When you run Stan, it saves various conditions including
  starting values, some control variables for the tuning and running
  of the no-U-turn sampler, and the initial random seed. You can
  specify these values in the Stan call and thus achieve exact
  replication if desired.  (This can be useful for debugging.)
\item When running \BUGS from R, you need to send exactly the data
  that the model needs.  When running RStan, you can include extra
  data, which can be helpful when playing around with models.  For
  example, if you remove a variable \code{x} from the model, you can keep
  it in the data sent from R, thus allowing you to quickly alter the
  Stan model without having to also change the calling information in
  your R script.
\item As in R2WinBUGS and R2jags, after running the Stan model, you
  can quickly summarize using \code{plot()} and \code{print()}.  You
  can access the simulations themselves using various extractor
  functions, as described in the RStan documentation.  
\item Various information about the sampler, such as number of
  leapfrog steps, log probability, and step size, is available through
  extractor functions.   These can be useful for understanding what is
  going wrong when the algorithm is slow to converge.
\end{itemize}

\section{The Stan Community}

\begin{itemize}
\item Stan, like WinBUGS, OpenBUGS, and JAGS, has an active community,
  which you can access via the user's mailing list and the developer's
  mailing list; see \code{http://mc-stan.org/} for information on
  subscribing and posting and to look at archives.
\end{itemize}


\chapter{Stan Program Style Guide}

\noindent
This appendix describes the preferred style for laying out Stan
models. These are not rules of the language, but simply
recommendations for laying out programs in a text editor.  Although
these recommendations may seem arbitrary, they are similar to those of
many teams for many programming languages.  Like rules for typesetting
text, the goal is to achieve readability without wasting white space
either vertically or horizontally.

\section{Choose a Consistent Style}

The most important point of style is consistency.  Consistent coding
style makes it easier to read not only a single program, but multiple
programs.  So when departing from this style guide, the number one
recommendation is to do so consistently.

\section{Line Length}

Line lengths should not exceed 80 characters.%
%
\footnote{Even 80 characters may be too many for rendering in print;
  for instance, in this manual, the number of code characters that fit
  on a line is about 65.}
%
This is a typical recommendation for many programming language style
guides because it makes it easier to lay out text edit windows side by
side and to view the code on the web without wrapping, easier to view
diffs from version control, etc.  About the only thing that is
sacrificed is laying out expressions on a single line.

\section{File Extensions}

The recommended file extension for Stan model files is \code{.stan}.  
For Stan data dump files, the recommended extension is \code{.R}, or
more informatively, \code{.data.R}.

\section{Variable Naming}

The recommended variable naming is to follow C/\Cpp naming
conventions, in which variables are lowercase, with the underscore
character (\Verb|_|) used as a separator.  Thus it is preferred to use
\Verb|sigma_y|, rather than the run together \Verb|sigmay|, camel-case
\Verb|sigmaY|, or capitalized camel-case \Verb|SigmaY|.  Even matrix
variables should be lowercased.

The exception to the lowercasing recommendation, which also follows
the C/\Cpp conventions, is for size constants, for which the
recommended form is a single uppercase letter.  The reason for this is
that it allows the loop variables to match.  So loops over the indices of
an $M \times N$ matrix $a$ would look as follows.
%
\begin{quote}
\begin{Verbatim}[fontsize=\small]
for (m in 1:M)
  for (n in 1:N)
     a[m,n] = ...
\end{Verbatim}
\end{quote}


\section{Local Variable Scope}

Declaring local variables in the block in which they are used aids in
understanding programs because it cuts down on the amount of text
scanning or memory required to reunite the declaration and definition.

The following Stan program corresponds to a direct translation of a
BUGS model, which uses a different element of \code{mu} in each
iteration.
%
\begin{quote}
\begin{Verbatim}[fontsize=\small]
model {
  real mu[N];
  for (n in 1:N) {
    mu[n] <- alpha * x[n] + beta;
    y[n] ~ normal(mu[n],sigma);
  }
}
\end{Verbatim}
\end{quote}
%
Because variables can be reused in Stan and because they should be
declared locally for clarity, this model should be recoded as follows.
%
\begin{quote}
\begin{Verbatim} 
model {
  for (n in 1:N) {
    real mu;
    mu <- alpha * x[n] + beta;
    y[n] ~ normal(mu,sigma);
  }
}
\end{Verbatim}
\end{quote}
% 
The local variable can be eliminated altogether, as follows.
%
\begin{quote}
\begin{Verbatim}[fontsize=\small]
model {
  for (n in 1:N)
    y[n] ~ normal(alpha * x[n] + beta, sigma);
}
\end{Verbatim}
\end{quote}
%
There is unlikely to be any measurable efficiency difference
between the last two implementations, but both should be a bit
more efficient than the BUGS translation.

\subsubsection{Scope of Compound Structures with Componentwise Assignment}

In the case of local variables for compound structures, such as
arrays, vectors, or matrices, if they are built up component by
component rather than in large chunks, it can be more efficient to
declare a local variable for the structure outside of the block
in which it is used.  This allows it to be allocated once and then
reused.
%
\begin{quote}
\begin{Verbatim}[fontsize=\small]
model {
  vector[K] mu;
  for (n in 1:N) {
    for (k in 1:K) 
      mu[k] <- ...;
    y[n] ~ multi_normal(mu,Sigma);
}
\end{Verbatim}
\end{quote}
%
In this case, the vector \code{mu} will be allocated
outside of both loops, and used a total of \code{N} times.

\section{Parentheses and Brackets}

\subsection{Optional Parentheses for Single-Statement Blocks}

Single-statement blocks can be rendered in one of two ways.  The fully
explicit bracketed way is as follows.
%
\begin{quote}
\begin{Verbatim}[fontsize=\small]
for (n in 1:N) {
  y[n] ~ normal(mu,1);
}
\end{Verbatim}
\end{quote}
%
The following statement without brackets has the same effect.
%
\begin{quote}
\begin{Verbatim}  
for (n in 1:N)
  y[n] ~ normal(mu,1);
\end{Verbatim}
\end{quote}
%  
Single-statement blocks can also be written on a single line, as
in the following example.
%
\begin{quote}
\begin{Verbatim} 
for (n in 1:N) y[n] ~ normal(mu,1);
\end{Verbatim}
\end{quote}
%
These can be much harder to read than the first example. Only use this
style if the statement is very simple, as in this example.  Unless
there are many similar cases, it's almost always clearer to put
each sampling statement on its own line.

Conditional and looping statements may also be written without brackets.

The use of for loops without brackets can be dangerous.  For instance,
consider this program.
%
\begin{quote}
\begin{Verbatim}  
for (n in 1:N)
  z[n] ~ normal(nu,1);
  y[n] ~ normal(mu,1);
\end{Verbatim}
\end{quote}
%
Because Stan ignores whitespace and the parser completes a statement
as eagerly as possible (just as in C++), the previous program is
equivalent to the following program.
%
\begin{quote}
\begin{Verbatim}  
for (n in 1:N) {
  z[n] ~ normal(nu,1);
}
y[n] ~ normal(mu,1);
\end{Verbatim}
\end{quote}
%


\subsection{Parentheses in Nested Operator Expressions}

The preferred style for operators minimizes parentheses.  This reduces
clutter in code that can actually make it harder to read expressions.
For example, the expression \code{a~+~b~*~c} is preferred to the
equivalent \code{a~+~(b~*~c)} or \code{(a~+~(b~*~c))}.  The operator
precedences and associativities are given in
\reffigure{operator-precedence}.

Similarly, comparison operators can usually be written with minimal
bracketing, with the form \code{y[n] > 0 || x[n] != 0} preferred to
the bracketed form \code{(y[n] > 0) || (x[n] != 0)}.  

\subsection{No Open Brackets on Own Line}

Vertical space is valuable as it controls how much of a program you
can see.  The preferred Stan style is as shown in the previous
section, not as follows.
%
\begin{quote}
\begin{Verbatim}[fontsize=\small]
for (n in 1:N) 
{
  y[n] ~ normal(mu,1);
}
\end{Verbatim}
\end{quote}
%
This also goes for parameters blocks, transformed data blocks, 
which should look as follows.
%
\begin{quote}
\begin{Verbatim}[fontsize=\small]
transformed parameters {
  real sigma;
  ...
}
\end{Verbatim}
\end{quote}
%


\section{Conditionals}

Stan supports the full \Cpp-style conditional syntax,
allowing real or integer values to act as conditions, as follows.
%
\begin{quote}
\begin{Verbatim}[fontsize=\small]
real x;
...
if (x) {
   // executes if x not equal to 0
   ...
}
\end{Verbatim}
\end{quote}
%

\subsection{Explicit Comparisons of Non-Boolean Conditions}

The preferred form is to write the condition out explicitly for
integer or real values that are not produced as the result of a
comparison or boolean operation, as follows.
%
\begin{quote}
\begin{Verbatim}[fontsize=\small]
if (x != 0) ...
\end{Verbatim}
\end{quote}

% \subsection{Functional \code{ifelse} versus Conditionals}
% don't actually want this until we get proper short-circuiting conditionals!

% If possible, the functional form \code{ifelse} is preferred to full
% conditionals.  For example, the following block
% %
% \begin{quote}
% \begin{Verbatim}
% if (cond)
%   x <- foo(y);
% else 
%   x <- bar(z);
% \end{Verbatim}
% \end{quote}
% %
% should be recoded as follows.
% %
% \begin{quote}
% \begin{Verbatim}
% x <- ifelse(foo(y), bar(z));
% \end{Verbatim}
% \end{quote}

\section{Functions}

Functions are laid out the same way as in languages such as Java and
\Cpp.  For example,
%
\begin{quote}
\begin{Verbatim}
real foo(real x, real y) {
  return sqrt(x * log(y));
}
\end{Verbatim}
\end{quote}
%
The return type is flush left, the parentheses for the arguments are
adjacent to the arguments and function name, and there is a space
after the comma for arguments after the first.  The open curly brace
for the body is on the same line as the function name, following the
layout of loops and conditionals.  The body itself is indented; here
we use two spaces.  The close curly brace appears on its own line.
%
If function names or argument lists are long, they can be
written as
%
\begin{quote}
\begin{Verbatim}
matrix
function_to_do_some_hairy_algebra(matrix thingamabob,
                                  vector doohickey2) {
  ...body...
}
\end{Verbatim}
\end{quote}
%
The function starts a new line, under the type.  The arguments are
aligned under each other.

Function documentation should follow the Javadoc and Doxygen styles.
Here's an example repeated from \refsection{documenting-functions}.
%
\begin{quote}
\begin{Verbatim}
/**
 * Return a data matrix of specified size with rows 
 * corresponding to items and the first column filled 
 * with the value 1 to represent the intercept and the 
 * remaining columns randomly filled with unit-normal draws.
 *
 * @param N Number of rows correspond to data items
 * @param K Number of predictors, counting the intercept, per
 *          item.
 * @return Simulated predictor matrix.
 */
matrix predictors_rng(int N, int K) {  
  ...
\end{Verbatim}
\end{quote}
%
The open comment is \code{/**}, asterisks are aligned below the first
asterisk of the open comment, and the end comment \code{*/} is also
aligned on the asterisk.  The tags \code{@param} and \code{@return}
are used to label function arguments (i.e., parameters) and return
values.  

\section{White Space}

Stan allows spaces between elements of a program.  The white space
characters allowed in Stan programs include the space (ASCII
\code{0x20}), line feed (ASCII \code{0x0A}), carriage return
(\code{0x0D}), and tab (\code{0x09}).  Stan treats all whitespace
characters interchangeably, with any sequence of whitespace characters
being syntactically equivalent to a single space character.
Nevertheless, effective use of whitespace is the key to good program
layout.


\subsection{Line Breaks Between Statements and Declarations}

It is dispreferred to have multiple statements or declarations on the
same line, as in the following example.
%
\begin{quote}
\begin{Verbatim}[fontsize=\small]
transformed parameters {
  real mu_centered;  real sigma;
  mu <- (mu_raw - mean_mu_raw);    sigma <- pow(tau,-2);
}
\end{Verbatim}
\end{quote}
%
These should be broken into four separate lines.

\subsection{No Tabs}

Stan programs should not contain tab characters.  They are legal and
may be used anywhere other whitespace occurs.  Using tabs to layout a
program is highly unportable because the number of spaces
represented by a single tab character varies depending on which
program is doing the rendering and how it is configured.  

\subsection{Two-Character Indents}

Stan has standardized on two space characters of indentation, which is
the standard convention for C/C++ code.  Another sensible choice is
four spaces, which is the convention for Java and Python.  Just be
consistent.  

\subsection{Space Between \code{if} and Condition}

Use a space after \code{if}s.  For instance, use \code{if (x < y) ...}, not
\code{if(x < y) ...}.

\subsection{No Space For Function Calls}

There is no space between a function name and the function it applies
to.  For instance, use \code{normal(0,1)}, not \code{normal (0,1)}.

\subsection{Spaces Around Operators}

There should be spaces around binary operators.  For instance, use
\code{y[1]~<-~x}, not \code{y[1]<-x}, use \code{(x~+~y)~*~z} not
\code{(x+y)*z}.

\subsection{Breaking Expressions across Lines}

Sometimes expressions are too long to fit on a single line.  In that
case, the recommended form is to break \emph{before} an operator,%
%
\footnote{This is the usual convention in both typesetting and other
  programming languages. Neither R nor BUGS allows breaks before an
  operator because they allow newlines to signal the end of an
  expression or statement.}
%
aligning the operator to indicate scoping.  For example, use the
following form (though not the content; inverting matrices is almost
always a bad idea).
%
\begin{quote}
\begin{Verbatim}[fontsize=\small]
increment_log_prob((y - mu)' * inv(Sigma) * (y - mu));
\end{Verbatim}
\end{quote}
%
Here, the multiplication operator (\code{*}) is aligned to clearly
signal the multiplicands in the product.  

For function arguments, break after a comma and line the next
argument up underneath as follows.
%
\begin{quote}
\begin{Verbatim}[fontsize=\small]
y[n] ~ normal(alpha + beta * x + gamma * y,
              pow(tau,-0.5));
\end{Verbatim}
\end{quote}
%

\subsection{Optional Spaces after Commas}

Optionally use spaces after commas in function arguments for clarity.
For example, \code{normal(alpha * x[n] + beta,sigma)} can also be
written as \code{normal(alpha~*~x[n]~+~beta,~sigma)}.



\subsection{Unix Newlines}

Wherever possible, Stan programs should use a single line feed 
character to separate lines.  All of the Stan developers (so far, at 
least) work on Unix-like operating systems and using a standard 
newline makes the programs easier for us to read and share.  

\subsubsection{Platform Specificity of Newlines}

Newlines are signaled in Unix-like operating systems such as Linux and
Mac OS X with a single line-feed (LF) character (ASCII code point
\code{0x0A}).  Newlines are signaled in Windows using two characters,
a carriage return (CR) character (ASCII code point \code{0x0D})
followed by a line-feed (LF) character.


\chapter{Mathematical Functions}\label{math-functions.appendix}

<<<<<<< HEAD
\section{inv\_logit}\label{inv-logit-appendix.section}
$\mbox{logit}^{-1}(y)$ is the logistic sigmoid function.
%
\[
\mbox{logit}^{-1}(y) = \frac{1}{1 + \exp(-y)}
\]
%
\[
\frac{\partial \, \mbox{logit}^{-1}(y)}{\partial y} = \frac{\exp(y)}{(\exp(y)+1)^2}
=======
\section{acos}\label{acos-appendix.section}
$\arccos(x)$ is the principal arc (inverse) cosine (in radians) function.
%
\[
\frac{\partial \, \arccos(x)}{\partial x} = -\frac{1}{\sqrt{1-x^2}}
\]

\section{acosh}\label{acosh-appendix.section}
$\cosh^{-1}(x)$ is the inverse hyperbolic cosine (in radians) function.
%
\[
\cosh^{-1}(x)=\ln\left(x+\sqrt{x^2-1}\right)
\]
%
\[
\frac{\partial \, \cosh^{-1}(x)}{\partial x} = \frac{1}{\sqrt{x^2-1}}
\]

\section{asin}\label{asin-appendix.section}
$\arcsin(x)$ is the principal arc (inverse) sine (in radians) function.
%
\[
\frac{\partial \, \arcsin(x)}{\partial x} = \frac{1}{\sqrt{1-x^2}}>
\]

\section{asinh}\label{asinh-appendix.section}
$\sinh^{-1}(x)$ is the inverse hyperbolic sine (in radians) function.
%
\[
\sinh^{-1}(x)=\ln\left(x+\sqrt{x^2+1}\right)
\]
%
\[
\frac{\partial \, \sinh^{-1}(x)}{\partial x} = \frac{1}{\sqrt{x^2+1}}
\]

\section{atan}\label{atan-appendix.section}
$\arctan(x)$ is the principal arc (inverse) tangent (in radians) function.
%
\[
\frac{\partial \, \arctan(x)}{\partial x} = \frac{1}{x^2+1}
\]

\section{atanh}\label{atanh-appendix.section}
$\tanh^{-1}(x)$ is the inverse hyperbolic tangent (in radians) function.
%
\[
\tanh^{-1}(x)=\frac{1}{2}\ln\left(\frac{1+x}{1-x}\right)
\]
%
\[
\frac{\partial \, \tanh^{-1}(x)}{\partial x} = \frac{1}{1-x^2}
\]

\section{bessel\_first\_kind}\label{bessel-first-kind-appendix.section}
$J_v(x)$ is the bessel function of the first kind of order $v$.
%
\[
J_v(x)=\left(\frac{1}{2}x\right)^v
	\sum_{k=0}^\infty \frac{\left(-\frac{1}{4}x^2\right)^k}{k!\, \Gamma(v+k+1)}
\]
%
\[
\frac{\partial \, J_v(x)}{\partial x} = \frac{v}{x}J_v(x)-J_{v+1}(x)
\]

\section{bessel\_second\_kind}\label{bessel-second-kind-appendix.section}
$Y_v(x)$ is the bessel function of the second kind of order $v$ for positive $x$.
%
\[
Y_v(x)=\frac{J_v(x)\cos(v\pi)-J_{-v}(x)}{\sin(v\pi)}
\]
%
\[
\frac{\partial \, Y_v(x)}{\partial x} = \frac{v}{x}Y_v(x)-Y_{v+1}(x)
\]

\section{digamma}\label{digamma-appendix.section}
$\Psi(x)$ is the digamma function.
%
\[
\Psi(x)=\frac{\Gamma'(x)}{\Gamma(x)}
\]
%
\[
\frac{\partial \, \Psi(x)}{\partial x} = \frac{\Gamma''(x)\Gamma(x)-(\Gamma'(x))^2}{\Gamma^2(x)}
\]

\section{erf}\label{erf-appendix.section}
$\erf(x)$ is the error function (also known as the Gauss error function).
%
\[
\erf(x)=\frac{2}{\sqrt{\pi}}\int_0^x e^{-t^2}dt
\]
%
\[
\frac{\partial \, \erf(x)}{\partial x} = \frac{2}{\sqrt{\pi}} e^{-x^2}
\]

\section{erfc}\label{erfc-appendix.section}
$\erfc(x)$ is the complementary error function (also known as the Gauss complementary error function).
%
\[
\erfc(x)=\frac{2}{\sqrt{\pi}}\int_x^\infty e^{-t^2}dt
\]
%
\[
\frac{\partial \, \erfc(x)}{\partial x} = -\frac{2}{\sqrt{\pi}} e^{-x^2}
\]

\section{falling\_factorial}\label{falling-factorial-appendix.section}
$(x)_n$ is the falling factorial function.
%
\[
(x)_n=\frac{\Gamma(x+1)}{\Gamma(x-n+1)}
\]
%
\[
\frac{\partial \, (x)_n}{\partial x} = (x)_n\Psi(x+1)
\]
%
\[
\frac{\partial \, (x)_n}{\partial n} = -(x)_n\Psi(n+1)
\]

\section{gamma\_p}\label{gamma-p-appendix.section}
$P(a,z)$ is the normalised lower incomplete gamma function of $a$ and $z$.
%
\[
P(a,z)=\frac{1}{\Gamma(a)}\int_0^zt^{a-1}e^{-t}dt
\]
%
\[
\frac{\partial \, P(a,z)}{\partial a} = -\frac{\Psi(a)}{\Gamma^2(a)}\int_0^zt^{a-1}e^{-t}dt 
	+ \frac{1}{\Gamma(a)}\int_0^z (a-1)t^{a-2}e^{-t}dt
\]
%
\[
\frac{\partial \, P(a,z)}{\partial z} = \frac{z^{a-1}e^{-z}}{\Gamma(a)}
\]

\section{gamma\_q}\label{gamma-q-appendix.section}
$Q(a,z)$ is the normalised upper incomplete gamma function of $a$ and $z$.
%
\[
Q(a,z)=\frac{1}{\Gamma(a)}\int_z^\infty t^{a-1}e^{-t}dt
\]
%
\[
\frac{\partial \, Q(a,z)}{\partial a} = -\frac{\Psi(a)}{\Gamma^2(a)}\int_z^\infty t^{a-1}e^{-t}dt 
	+ \frac{1}{\Gamma(a)}\int_z^\infty (a-1)t^{a-2}e^{-t}dt
\]
%
\[
\frac{\partial \, Q(a,z)}{\partial z} = -\frac{z^{a-1}e^{-z}}{\Gamma(a)}
\]


\section{inv\_cloglog}\label{inv-cloglog-appendix.section}
$\mbox{cloglog}^{-1}(y)$ is 
the inverse of the complementary log-log function.
%
\[
\mbox{cloglog}^{-1}(y)= 1 - \exp \left( - \exp(y) \right)
\]
%
\[
\frac{\partial \, \mbox{cloglog}^{-1}(y)}{\partial y} = \exp(y-\exp(y))
\]

\section{lmgamma}\label{lmgamma-appendix.section}
$\ln\Gamma_n(x)$ is the natural logarithm of the multinomial gamma function with \farg{n}
dimensions.
%
\[
\ln\Gamma_n(x) = \pi^{n(n-1)/4} \, \prod_{j=1}^n \Gamma(x + (1 - j)/2)
\]
%
\[
\frac{\partial \, \ln\Gamma_n(x)}{\partial x} = \sum_{j=1}^n \Psi(x + (1 - j) / 2)
>>>>>>> 2d6c5225
\]

\section{Phi}\label{Phi-appendix.section}
$\Phi(x)$ is the unit normal cumulative distribution function.
%
\[
\Phi(x) = \frac{1}{\sqrt{2\pi}} \int_{0}^{x} e^{-t^2/2} dt
\]
%
\[
\frac{\partial \, \Phi(x)}{\partial x} = \frac{e^{-x^2/2}}{\sqrt{2\pi}}
\]

\section{Phi\_approx}\label{Phi-approx-appendix.section}
$\Phi_{\mbox{\footnotesize approx}}(x)$ is the fast approximation of the 
unit normal cumulative distribution function.
%
\[
\Phi_{\mbox{\footnotesize approx}}(x) = \mbox{logit}^{-1}(0.07056 \,
x^3 + 1.5976 \, x)
\]
%
\[
\frac{\partial \, \Phi_{\mbox{\footnotesize approx}}(x)}{\partial x}
	= -\Phi_{\mbox{\footnotesize approx}}^2(x)
		e^{-0.07056x^3 - 1.5976x}(-0.21168x^2-1.5976)
\]
<<<<<<< HEAD
=======

\section{rising\_factorial}\label{rising-factorial-appendix.section}
$x^{(n)}$ is the rising factorial function for positive $x$ and real $n$.
%
\[
x^{(n)}=\frac{\Gamma(x+n)}{\Gamma(x)}
\]
%
\[
\frac{\partial \, x^{(n)}}{\partial x} = x^{(n)}(\Psi(x+n)-\Psi(x))
\]
%
\[
\frac{\partial \, x^{(n)}}{\partial n} = (x)_n\Psi(x+n)
\]
>>>>>>> 2d6c5225
<|MERGE_RESOLUTION|>--- conflicted
+++ resolved
@@ -1072,17 +1072,6 @@
 
 \chapter{Mathematical Functions}\label{math-functions.appendix}
 
-<<<<<<< HEAD
-\section{inv\_logit}\label{inv-logit-appendix.section}
-$\mbox{logit}^{-1}(y)$ is the logistic sigmoid function.
-%
-\[
-\mbox{logit}^{-1}(y) = \frac{1}{1 + \exp(-y)}
-\]
-%
-\[
-\frac{\partial \, \mbox{logit}^{-1}(y)}{\partial y} = \frac{\exp(y)}{(\exp(y)+1)^2}
-=======
 \section{acos}\label{acos-appendix.section}
 $\arccos(x)$ is the principal arc (inverse) cosine (in radians) function.
 %
@@ -1253,6 +1242,17 @@
 \frac{\partial \, \mbox{cloglog}^{-1}(y)}{\partial y} = \exp(y-\exp(y))
 \]
 
+\section{inv\_logit}\label{inv-logit-appendix.section}
+$\mbox{logit}^{-1}(y)$ is the logistic sigmoid function.
+%
+\[
+\mbox{logit}^{-1}(y) = \frac{1}{1 + \exp(-y)}
+\]
+%
+\[
+\frac{\partial \, \mbox{logit}^{-1}(y)}{\partial y} = \frac{\exp(y)}{(\exp(y)+1)^2}
+\]
+
 \section{lmgamma}\label{lmgamma-appendix.section}
 $\ln\Gamma_n(x)$ is the natural logarithm of the multinomial gamma function with \farg{n}
 dimensions.
@@ -1263,7 +1263,6 @@
 %
 \[
 \frac{\partial \, \ln\Gamma_n(x)}{\partial x} = \sum_{j=1}^n \Psi(x + (1 - j) / 2)
->>>>>>> 2d6c5225
 \]
 
 \section{Phi}\label{Phi-appendix.section}
@@ -1291,8 +1290,6 @@
 	= -\Phi_{\mbox{\footnotesize approx}}^2(x)
 		e^{-0.07056x^3 - 1.5976x}(-0.21168x^2-1.5976)
 \]
-<<<<<<< HEAD
-=======
 
 \section{rising\_factorial}\label{rising-factorial-appendix.section}
 $x^{(n)}$ is the rising factorial function for positive $x$ and real $n$.
@@ -1308,4 +1305,3 @@
 \[
 \frac{\partial \, x^{(n)}}{\partial n} = (x)_n\Psi(x+n)
 \]
->>>>>>> 2d6c5225
