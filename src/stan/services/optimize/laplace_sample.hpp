#ifndef STAN_SERVICES_OPTIMIZE_LAPLACE_SAMPLE_HPP
#define STAN_SERVICES_OPTIMIZE_LAPLACE_SAMPLE_HPP

#include <stan/callbacks/interrupt.hpp>
#include <stan/callbacks/logger.hpp>
#include <stan/callbacks/writer.hpp>
#include <stan/math/rev.hpp>
#include <stan/services/error_codes.hpp>
#include <stan/services/util/create_rng.hpp>
#include <string>
#include <type_traits>
#include <vector>

namespace stan {
namespace services {
namespace internal {

template <bool jacobian, typename Model>
void laplace_sample(const Model& model, const Eigen::VectorXd& theta_hat,
                    int draws, unsigned int random_seed, int refresh,
                    callbacks::interrupt& interrupt, callbacks::logger& logger,
                    callbacks::writer& sample_writer) {
  if (draws <= 0) {
    throw std::domain_error("Number of draws must be > 0; found draws = "
                            + std::to_string(draws));
  }

  std::vector<std::string> unc_param_names;
  model.unconstrained_param_names(unc_param_names, false, false);
  int num_unc_params = unc_param_names.size();

  if (theta_hat.size() != num_unc_params) {
    throw ::std::domain_error(
        "Specified mode is wrong size; expected "
        + std::to_string(num_unc_params)
        + " unconstrained parameters, but specified mode has size = "
        + std::to_string(theta_hat.size()));
  }

  std::vector<std::string> param_tp_gq_names;
  model.constrained_param_names(param_tp_gq_names, true, true);
  size_t draw_size = param_tp_gq_names.size();

  // write names of params, tps, and gqs to sample writer
  std::vector<std::string> names;
  static const bool include_tp = true;
  static const bool include_gq = true;
  model.constrained_param_names(names, include_tp, include_gq);
  names.push_back("log_p");
  names.push_back("log_q");
  sample_writer(names);

  // create log density functor for vars and vals
  std::stringstream log_density_msgs;
  auto log_density_fun
      = [&](const Eigen::Matrix<stan::math::var, -1, 1>& theta) {
          return model.template log_prob<true, jacobian, stan::math::var>(
              const_cast<Eigen::Matrix<stan::math::var, -1, 1>&>(theta),
              &log_density_msgs);
        };

  // calculate inverse negative Hessian's Cholesky factor
  if (refresh > 0) {
    logger.info("Calculating Hessian");
  }
  double log_p;          // dummy
  Eigen::VectorXd grad;  // dummy
  Eigen::MatrixXd hessian;
  interrupt();
  math::internal::finite_diff_hessian_auto(log_density_fun, theta_hat, log_p,
                                           grad, hessian);
  if (refresh > 0 && log_density_msgs.peek() != std::char_traits<char>::eof())
    logger.info(log_density_msgs);
<<<<<<< HEAD
=======
}
>>>>>>> c9fe51f9

// calculate Cholesky factor and inverse
interrupt();
if (refresh > 0) {
  logger.info("Calculating inverse of Cholesky factor");
}
Eigen::MatrixXd L_neg_hessian = (-hessian).llt().matrixL();
interrupt();
Eigen::MatrixXd inv_sqrt_neg_hessian = L_neg_hessian.inverse().transpose();
interrupt();
Eigen::MatrixXd half_hessian = 0.5 * hessian;

if (refresh > 0) {
  logger.info("Generating draws");
}
// generate draws
std::stringstream refresh_msg;
boost::ecuyer1988 rng = util::create_rng(random_seed, 0);
Eigen::VectorXd draw_vec;  // declare draw_vec, msgs here to avoid re-alloc
for (int m = 0; m < draws; ++m) {
  interrupt();  // allow interpution each iteration
  if (refresh > 0 && m % refresh == 0) {
    refresh_msg << "iteration: " << std::to_string(m);
    logger.info(refresh_msg);
    refresh_msg.str(std::string());
  }
  Eigen::VectorXd z(num_unc_params);
  for (int n = 0; n < num_unc_params; ++n) {
    z(n) = math::std_normal_rng(rng);
  }
  Eigen::VectorXd unc_draw = theta_hat + inv_sqrt_neg_hessian * z;
  std::stringstream write_array_msgs;
  model.write_array(rng, unc_draw, draw_vec, include_tp, include_gq,
                    &write_array_msgs);
  if (refresh > 0 && write_array_msgs.peek() != std::char_traits<char>::eof())
    logger.info(write_array_msgs);
  // output draw, log_p, log_q
  std::vector<double> draw(&draw_vec(0), &draw_vec(0) + draw_size);
  double log_p = log_density_fun(unc_draw).val();
  draw.push_back(log_p);
  Eigen::VectorXd diff = unc_draw - theta_hat;
  double log_q = diff.transpose() * half_hessian * diff;
  draw.push_back(log_q);
  sample_writer(draw);
}
}  // namespace internal
}  // namespace services

/**
 * Take the specified number of draws from the Laplace approximation
 * for the model at the specified unconstrained mode, writing the
 * draws, unnormalized log density, and unnormalized density of the
 * approximation to the sample writer and writing messages to the
 * logger, returning a return code of zero if successful.
 *
 * Interrupts are called between compute-intensive operations.  To
 * turn off all console messages sent to the logger, set refresh to 0.
 * If an exception is thrown by the model, the return value is
 * non-zero, and if refresh > 0, its message is given to the logger as
 * an error.
 *
 * @tparam jacobian `true` to include Jacobian adjustment for
 * constrained parameters
 * @tparam Model a Stan model
 * @parma[in] m model from which to sample
 * @parma[in] theta_hat unconstrained mode at which to center the
 * Laplace approximation
 * @param[in] draws number of draws to generate
 * @param[in] random_seed seed for generating random numbers in the
 * Stan program and in sampling
 * @param[in] refresh period between iterations at which updates are
 * given, with a value of 0 turning off all messages
 * @param[in] interrupt callback for interrupting sampling
 * @param[in,out] logger callback for writing console messages from
 * sampler and from Stan programs
 * @param[in,out] sample_writer callback for writing parameter names
 * and then draws
 * @return a return code, with 0 indicating success
 */
template <bool jacobian, typename Model>
int laplace_sample(const Model& model, const Eigen::VectorXd& theta_hat,
                   int draws, unsigned int random_seed, int refresh,
                   callbacks::interrupt& interrupt, callbacks::logger& logger,
                   callbacks::writer& sample_writer) {
  try {
    internal::laplace_sample<jacobian>(model, theta_hat, draws, random_seed,
                                       refresh, interrupt, logger,
                                       sample_writer);
    return error_codes::OK;
  } catch (const std::exception& e) {
    if (refresh >= 0) {
      logger.error(e.what());
    }
  } catch (...) {
    if (refresh >= 0) {
      logger.error("unknown exception during execution");
    }
  }
  return error_codes::DATAERR;
}
}  // namespace stan
}  // namespace stan

#endif<|MERGE_RESOLUTION|>--- conflicted
+++ resolved
@@ -71,10 +71,6 @@
                                            grad, hessian);
   if (refresh > 0 && log_density_msgs.peek() != std::char_traits<char>::eof())
     logger.info(log_density_msgs);
-<<<<<<< HEAD
-=======
-}
->>>>>>> c9fe51f9
 
 // calculate Cholesky factor and inverse
 interrupt();
