#ifndef STAN_SERVICES_OPTIMIZE_BFGS_HPP
#define STAN_SERVICES_OPTIMIZE_BFGS_HPP

#include <stan/callbacks/interrupt.hpp>
#include <stan/callbacks/logger.hpp>
#include <stan/callbacks/writer.hpp>
#include <stan/io/var_context.hpp>
#include <stan/services/error_codes.hpp>
#include <stan/optimization/bfgs.hpp>
#include <stan/services/util/initialize.hpp>
#include <stan/services/util/create_rng.hpp>
#include <fstream>
#include <iostream>
#include <iomanip>
#include <string>
#include <vector>

namespace stan {
namespace services {
namespace optimize {

/**
 * Runs the BFGS algorithm for a model.
 *
 * @tparam Model A model implementation
 * @tparam jacobian `true` to include Jacobian adjust (default `false`)
 * @param[in] model Input model to test (with data already instantiated)
 * @param[in] init var context for initialization
 * @param[in] random_seed random seed for the random number generator
 * @param[in] chain chain id to advance the pseudo random number generator
 * @param[in] init_radius radius to initialize
 * @param[in] init_alpha line search step size for first iteration
 * @param[in] tol_obj convergence tolerance on absolute changes in
 *   objective function value
 * @param[in] tol_rel_obj convergence tolerance on relative changes
 *   in objective function value
 * @param[in] tol_grad convergence tolerance on the norm of the gradient
 * @param[in] tol_rel_grad convergence tolerance on the relative norm of
 *   the gradient
 * @param[in] tol_param convergence tolerance on changes in parameter
 *   value
 * @param[in] num_iterations maximum number of iterations
 * @param[in] save_iterations indicates whether all the iterations should
 *   be saved to the parameter_writer
 * @param[in] refresh how often to write output to logger
 * @param[in,out] interrupt callback to be called every iteration
 * @param[in,out] logger Logger for messages
 * @param[in,out] init_writer Writer callback for unconstrained inits
 * @param[in,out] parameter_writer output for parameter values
 * @return error_codes::OK if successful
 */
template <class Model, bool jacobian = false>
int bfgs(Model& model, const stan::io::var_context& init,
         unsigned int random_seed, unsigned int chain, double init_radius,
         double init_alpha, double tol_obj, double tol_rel_obj, double tol_grad,
         double tol_rel_grad, double tol_param, int num_iterations,
         bool save_iterations, int refresh, callbacks::interrupt& interrupt,
         callbacks::logger& logger, callbacks::writer& init_writer,
         callbacks::writer& parameter_writer) {
  boost::ecuyer1988 rng = util::create_rng(random_seed, chain);

  std::vector<int> disc_vector;
  std::vector<double> cont_vector = util::initialize<false>(
      model, init, rng, init_radius, false, logger, init_writer);

  std::stringstream bfgs_ss;
<<<<<<< HEAD
  using Optimizer = stan::optimization::BFGSLineSearch<
      Model, stan::optimization::BFGSUpdate_HInv<>>;
=======
  typedef stan::optimization::BFGSLineSearch<
      Model, stan::optimization::BFGSUpdate_HInv<>, double, Eigen::Dynamic,
      jacobian>
      Optimizer;
>>>>>>> 2dd432dd
  Optimizer bfgs(model, cont_vector, disc_vector, &bfgs_ss);
  bfgs._ls_opts.alpha0 = init_alpha;
  bfgs._conv_opts.tolAbsF = tol_obj;
  bfgs._conv_opts.tolRelF = tol_rel_obj;
  bfgs._conv_opts.tolAbsGrad = tol_grad;
  bfgs._conv_opts.tolRelGrad = tol_rel_grad;
  bfgs._conv_opts.tolAbsX = tol_param;
  bfgs._conv_opts.maxIts = num_iterations;

  double lp = bfgs.logp();

  std::stringstream initial_msg;
  initial_msg << "Initial log joint probability = " << lp;
  logger.info(initial_msg);

  std::vector<std::string> names;
  names.push_back("lp__");
  model.constrained_param_names(names, true, true);
  parameter_writer(names);

  if (save_iterations) {
    std::vector<double> values;
    std::stringstream msg;
    model.write_array(rng, cont_vector, disc_vector, values, true, true, &msg);
    if (msg.str().length() > 0)
      logger.info(msg);

    values.insert(values.begin(), lp);
    parameter_writer(values);
  }
  int ret = 0;

  while (ret == 0) {
    interrupt();
    if (refresh > 0
        && (bfgs.iter_num() == 0 || ((bfgs.iter_num() + 1) % refresh == 0)))
      logger.info(
          "    Iter"
          "      log prob"
          "        ||dx||"
          "      ||grad||"
          "       alpha"
          "      alpha0"
          "  # evals"
          "  Notes ");

    ret = bfgs.step();
    lp = bfgs.logp();
    bfgs.params_r(cont_vector);

    if (refresh > 0
        && (ret != 0 || !bfgs.note().empty() || bfgs.iter_num() == 0
            || ((bfgs.iter_num() + 1) % refresh == 0))) {
      std::stringstream msg;
      msg << " " << std::setw(7) << bfgs.iter_num() << " ";
      msg << " " << std::setw(12) << std::setprecision(6) << lp << " ";
      msg << " " << std::setw(12) << std::setprecision(6)
          << bfgs.prev_step_size() << " ";
      msg << " " << std::setw(12) << std::setprecision(6)
          << bfgs.curr_g().norm() << " ";
      msg << " " << std::setw(10) << std::setprecision(4) << bfgs.alpha()
          << " ";
      msg << " " << std::setw(10) << std::setprecision(4) << bfgs.alpha0()
          << " ";
      msg << " " << std::setw(7) << bfgs.grad_evals() << " ";
      msg << " " << bfgs.note() << " ";
      logger.info(msg);
    }

    if (bfgs_ss.str().length() > 0) {
      logger.info(bfgs_ss);
      bfgs_ss.str("");
    }

    if (save_iterations) {
      std::vector<double> values;
      std::stringstream msg;
      model.write_array(rng, cont_vector, disc_vector, values, true, true,
                        &msg);
      // This if is here to match the pre-refactor behavior
      if (msg.str().length() > 0)
        logger.info(msg);

      values.insert(values.begin(), lp);
      parameter_writer(values);
    }
  }

  if (!save_iterations) {
    std::vector<double> values;
    std::stringstream msg;
    model.write_array(rng, cont_vector, disc_vector, values, true, true, &msg);
    if (msg.str().length() > 0)
      logger.info(msg);
    values.insert(values.begin(), lp);
    parameter_writer(values);
  }

  int return_code;
  if (ret >= 0) {
    logger.info("Optimization terminated normally: ");
    return_code = error_codes::OK;
  } else {
    logger.info("Optimization terminated with error: ");
    return_code = error_codes::SOFTWARE;
  }
  logger.info("  " + bfgs.get_code_string(ret));

  return return_code;
}

}  // namespace optimize
}  // namespace services
}  // namespace stan
#endif<|MERGE_RESOLUTION|>--- conflicted
+++ resolved
@@ -64,15 +64,10 @@
       model, init, rng, init_radius, false, logger, init_writer);
 
   std::stringstream bfgs_ss;
-<<<<<<< HEAD
-  using Optimizer = stan::optimization::BFGSLineSearch<
-      Model, stan::optimization::BFGSUpdate_HInv<>>;
-=======
   typedef stan::optimization::BFGSLineSearch<
       Model, stan::optimization::BFGSUpdate_HInv<>, double, Eigen::Dynamic,
       jacobian>
       Optimizer;
->>>>>>> 2dd432dd
   Optimizer bfgs(model, cont_vector, disc_vector, &bfgs_ss);
   bfgs._ls_opts.alpha0 = init_alpha;
   bfgs._conv_opts.tolAbsF = tol_obj;
