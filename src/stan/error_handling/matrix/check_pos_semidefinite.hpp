--- conflicted
+++ resolved
@@ -1,6 +1,6 @@
 #ifndef STAN__ERROR_HANDLING__MATRIX__CHECK_POS_SEMIDEFINITE_HPP
 #define STAN__ERROR_HANDLING__MATRIX__CHECK_POS_SEMIDEFINITE_HPP
-
+#include <iostream>
 #include <sstream>
 #include <stan/error_handling/domain_error.hpp>
 #include <stan/error_handling/matrix/check_symmetric.hpp>
@@ -8,11 +8,8 @@
 #include <stan/error_handling/scalar/check_not_nan.hpp>
 #include <stan/error_handling/scalar/check_positive_size.hpp>
 #include <stan/math/matrix/Eigen.hpp>
-<<<<<<< HEAD
-=======
 #include <stan/math/matrix/meta/index_type.hpp>
 #include <stan/math/matrix/value_of_rec.hpp>
->>>>>>> 39f74db4
 
 namespace stan {
 
@@ -47,46 +44,12 @@
 
       using Eigen::LDLT;
       using Eigen::Matrix;
-<<<<<<< HEAD
       using Eigen::Dynamic;
-      LDLT<Matrix<T_y,Dynamic,Dynamic> > cholesky = y.ldlt();
+      LDLT<Matrix<double, Dynamic, Dynamic> > cholesky 
+        = value_of_rec(y).ldlt();
       if (cholesky.info() != Eigen::Success || (cholesky.vectorD().array() < 0.0).any())
         domain_error(function, name, y, "is not positive semi-definite:\n");
       check_not_nan(function, name, y);
-=======
-      using stan::math::index_type;
-      using stan::math::value_of_rec;
-
-      typedef typename index_type<Matrix<T_y,Dynamic,Dynamic> >::type size_type;
-
-      if (y.rows() == 1 && !(y(0,0) >= 0.0)) {
-        std::ostringstream msg;
-        msg << "is not positive semi-definite. " 
-            << name << "(0,0) is ";
-        std::string msg_str(msg.str());
-        dom_err(function, name, y(0,0),
-                msg_str.c_str());
-      }
-      Eigen::LDLT< Eigen::Matrix<double,Eigen::Dynamic,Eigen::Dynamic> > cholesky 
-        = value_of_rec(y).ldlt();
-      if(cholesky.info() != Eigen::Success || (cholesky.vectorD().array() < 0.0).any()) {
-        std::ostringstream msg;
-        msg << "is not positive semi-definite. " 
-            << name << "(0,0) is ";
-        std::string msg_str(msg.str());
-        dom_err(function, name, y(0,0),
-                msg_str.c_str());
-      }
-      for (int i = 0; i < y.size(); i++)
-        if (boost::math::isnan(value_of_rec(y(i)))) {
-          std::ostringstream msg;
-          msg << "is not positive semi-definite. " 
-                  << name << "(0,0) is ";
-          std::string msg_str(msg.str());
-          dom_err(function, name, y(0,0), 
-                  msg_str.c_str(), "");
-        }
->>>>>>> 39f74db4
       return true;
     }
 
