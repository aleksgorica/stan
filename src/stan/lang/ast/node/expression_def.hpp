#ifndef STAN_LANG_AST_NODE_EXPRESSION_DEF_HPP
#define STAN_LANG_AST_NODE_EXPRESSION_DEF_HPP

#include <stan/lang/ast.hpp>
<<<<<<< HEAD
#include <ostream>
=======
>>>>>>> 310f6fa4

namespace stan {
  namespace lang {

    expression::expression()
      : expr_(nil()) {
    }

    expression::expression(const expression& e)
      : expr_(e.expr_) {
    }

    expression::expression(const expression_t& expr) : expr_(expr) { }

    expression::expression(const nil& expr) : expr_(expr) { }

    expression::expression(const int_literal& expr) : expr_(expr) { }

    expression::expression(const double_literal& expr) : expr_(expr) { }

    expression::expression(const array_expr& expr) : expr_(expr) { }

    expression::expression(const matrix_expr& expr) : expr_(expr) { }

    expression::expression(const row_vector_expr& expr) : expr_(expr) { }

    expression::expression(const variable& expr) : expr_(expr) { }

    expression::expression(const integrate_ode& expr) : expr_(expr) { }

    expression::expression(const integrate_ode_control& expr) : expr_(expr) { }

    expression::expression(const algebra_solver& expr) : expr_(expr) { }

    expression::expression(const algebra_solver_control& expr) : expr_(expr) { }

    expression::expression(const map_rect& expr) : expr_(expr) { }

    expression::expression(const fun& expr) : expr_(expr) { }

    expression::expression(const index_op& expr) : expr_(expr) { }

    expression::expression(const index_op_sliced& expr) : expr_(expr) { }

    expression::expression(const conditional_op& expr) : expr_(expr) { }

    expression::expression(const binary_op& expr) : expr_(expr) { }

    expression::expression(const unary_op& expr) : expr_(expr) { }

    expression& expression::operator+=(const expression& rhs) {
      expr_ = binary_op(expr_, "+", rhs);
      return *this;
    }

    expression& expression::operator-=(const expression& rhs) {
      expr_ = binary_op(expr_, "-", rhs);
      return *this;
    }

    expression& expression::operator*=(const expression& rhs) {
      expr_ = binary_op(expr_, "*", rhs);
      return *this;
    }

    expression& expression::operator/=(const expression& rhs) {
      expr_ = binary_op(expr_, "/", rhs);
      return *this;
    }

    bare_expr_type expression::bare_type() const {
      expression_bare_type_vis vis;
      return boost::apply_visitor(vis, expr_);
    }

    int expression::total_dims() const {
      return bare_type().num_dims();
    }

    std::string expression::to_string() const {
      write_expression_vis vis;
      return boost::apply_visitor(vis, expr_);
    }
  }
}
#endif<|MERGE_RESOLUTION|>--- conflicted
+++ resolved
@@ -2,10 +2,6 @@
 #define STAN_LANG_AST_NODE_EXPRESSION_DEF_HPP
 
 #include <stan/lang/ast.hpp>
-<<<<<<< HEAD
-#include <ostream>
-=======
->>>>>>> 310f6fa4
 
 namespace stan {
   namespace lang {
