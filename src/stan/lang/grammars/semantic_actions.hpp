--- conflicted
+++ resolved
@@ -416,15 +416,9 @@
     validate_void_return_allowed_f;
 
     // called from: statement_grammar
-<<<<<<< HEAD
     struct set_lhs_var_assgn : public phoenix_functor_quinary {
       void operator()(assgn& a, const std::string& name, bool& pass,
                       const variable_map& vm, std::ostream& error_msgs) const;
-=======
-    struct validate_lhs_var_assgn_silent : public phoenix_functor_quinary {
-      void operator()(const std::string& name, const scope& var_scope,
-                      variable& v, bool& pass, const variable_map& vm) const;
->>>>>>> d6b34616
     };
     extern boost::phoenix::function<set_lhs_var_assgn>
     set_lhs_var_assgn_f;
