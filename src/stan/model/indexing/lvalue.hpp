#ifndef STAN_MODEL_INDEXING_LVALUE_HPP
#define STAN_MODEL_INDEXING_LVALUE_HPP

#include <stan/math/prim.hpp>
#include <stan/model/indexing/access_helpers.hpp>
#include <stan/model/indexing/index.hpp>
#include <stan/model/indexing/index_list.hpp>
#include <stan/model/indexing/rvalue_at.hpp>
#include <stan/model/indexing/rvalue_index_size.hpp>
#include <type_traits>
#include <vector>

namespace stan {

namespace model {

/**
 * Indexing Notes:
 * The different index types:
 * index_uni - A single cell.
 * index_multi - Access multiple cells.
 * index_omni - A no-op for all indices along a dimension.
 * index_min - index from min:N
 * index_max - index from 1:max
 * index_min_max - index from min:max
 * nil_index_list - no-op
 * The order of the overloads are
 * vector / row_vector:
 *  - all index overloads
 * matrix:
 *  - all row index overloads
 *    - Assigns a subset of rows.
 *  - column/row overloads
 *    - overload on both the row and column indices.
 *  - column overloads
 *    - These take a subset of columns and then call the row slice assignment
 *       over the column subset.
 * Std vector:
 *  - single element and elementwise overloads
 *  - General overload for nested std vectors.
 */

/**
 * Assign one object to another.
 *
 * @tparam T lvalue variable type
 * @tparam U rvalue variable type, which must be assignable to `T`
 * @param[in,out] x lvalue
 * @param[in] y rvalue
 * @param[in] name Name of lvalue variable (default "ANON"); ignored
 * @param[in] depth Indexing depth (default 0; ignored
 */
template <
    typename T, typename U,
    require_t<std::is_assignable<std::decay_t<T>&, std::decay_t<U>>>* = nullptr>
inline void assign(T&& x, const nil_index_list& /* idxs */, U&& y,
                   const char* name = "ANON", int depth = 0) {
  x = std::forward<U>(y);
}

/**
 * Assign to a single element of an Eigen Vector.
 *
 * Types: vector[uni] <- scalar
 *
 * @tparam Vec Eigen type with either dynamic rows or columns, but not both.
 * @tparam U Type of value (must be assignable to T).
 * @param[in] x Vector variable to be assigned.
 * @param[in] idxs index holding which cell to assign to.
 * @param[in] y Value to assign.
 * @param[in] name Name of variable (default "ANON").
 * @param[in] depth Indexing depth (default 0).
 * @throw std::out_of_range If the index is out of bounds.
 */
template <typename Vec, typename U, require_eigen_vector_t<Vec>* = nullptr,
          require_stan_scalar_t<U>* = nullptr>
inline void assign(Vec&& x,
                   const cons_index_list<index_uni, nil_index_list>& idxs,
                   const U& y, const char* name = "ANON", int depth = 0) {
  stan::math::check_range("vector[uni] assign", name, x.size(), idxs.head_.n_);
  x.coeffRef(idxs.head_.n_ - 1) = y;
}

/**
 * Assign to a non-contiguous subset of elements in a vector.
 *
 * Types:  vector[multi] <- vector
 *
 * @tparam Vec1 Eigen type with either dynamic rows or columns, but not both.
 * @tparam Vec2 Eigen type with either dynamic rows or columns, but not both.
 * @param[in] x Vector to be assigned.
 * @param[in] idxs Index holding an `std::vector` of cells to assign to.
 * @param[in] y Value vector.
 * @param[in] name Name of variable (default "ANON").
 * @param[in] depth Indexing depth (default 0).
 * @throw std::out_of_range If any of the indices are out of bounds.
 * @throw std::invalid_argument If the value size isn't the same as
 * the indexed size.
 */
template <typename Vec1, typename Vec2,
          require_all_eigen_vector_t<Vec1, Vec2>* = nullptr>
inline void assign(Vec1&& x,
                   const cons_index_list<index_multi, nil_index_list>& idxs,
                   const Vec2& y, const char* name = "ANON", int depth = 0) {
  const auto& y_ref = stan::math::to_ref(y);
  stan::math::check_size_match("vector[multi] assign", "left hand side",
                               idxs.head_.ns_.size(), name, y_ref.size());
  const auto x_size = x.size();
  for (int n = 0; n < y_ref.size(); ++n) {
    stan::math::check_range("vector[multi] assign", name, x_size,
                            idxs.head_.ns_[n]);
    x.coeffRef(idxs.head_.ns_[n] - 1) = y_ref.coeff(n);
  }
}

/**
 * Assign to a range of an Eigen vector
 *
 * Types:  vector[min_max] <- vector
 *
 * @tparam Vec1 A type with either dynamic rows or columns, but not both.
 * @tparam Vec2 A type with either dynamic rows or columns, but not both.
 * @param[in] x vector variable to be assigned.
 * @param[in] idxs List holding a single `index_min_max`.
 * @param[in] y Value vector.
 * @param[in] name Name of variable (default "ANON").
 * @param[in] depth Indexing depth (default 0).
 * @throw std::out_of_range If any of the indices are out of bounds.
 * @throw std::invalid_argument If the value size isn't the same as
 * the indexed size.
 */
template <typename Vec1, typename Vec2,
          require_all_vector_t<Vec1, Vec2>* = nullptr,
          require_all_not_std_vector_t<Vec1, Vec2>* = nullptr>
inline void assign(Vec1&& x,
                   const cons_index_list<index_min_max, nil_index_list>& idxs,
                   const Vec2& y, const char* name = "ANON", int depth = 0) {
  stan::math::check_range("vector[min_max] min assign", name, x.size(),
                          idxs.head_.min_);
  stan::math::check_range("vector[min_max] max assign", name, x.size(),
                          idxs.head_.max_);
  if (idxs.head_.is_ascending()) {
    const auto slice_start = idxs.head_.min_ - 1;
    const auto slice_size = idxs.head_.max_ - slice_start;
    stan::math::check_size_match("vector[min_max] assign", "left hand side",
                                 slice_size, name, y.size());
    x.segment(slice_start, slice_size) = y;
    return;
  } else {
    const auto slice_start = idxs.head_.max_ - 1;
    const auto slice_size = idxs.head_.min_ - slice_start;
    stan::math::check_size_match("vector[reverse_min_max] assign",
                                 "left hand side", slice_size, name, y.size());
    x.segment(slice_start, slice_size) = y.reverse();
    return;
  }
}

/**
 * Assign to a tail slice of a vector
 *
 * Types:  vector[min:N] <- vector
 *
 * @tparam Vec1 A type with either dynamic rows or columns, but not both.
 * @tparam Vec2 A type with either dynamic rows or columns, but not both.
 * @param[in] x vector to be assigned to.
 * @param[in] idxs An index.
 * @param[in] y Value vector.
 * @param[in] name Name of variable (default "ANON").
 * @param[in] depth Indexing depth (default 0).
 * @throw std::out_of_range If any of the indices are out of bounds.
 * @throw std::invalid_argument If the value size isn't the same as
 * the indexed size.
 */
template <typename Vec1, typename Vec2,
          require_all_vector_t<Vec1, Vec2>* = nullptr,
          require_all_not_std_vector_t<Vec1, Vec2>* = nullptr>
inline void assign(Vec1&& x,
                   const cons_index_list<index_min, nil_index_list>& idxs,
                   const Vec2& y, const char* name = "ANON", int depth = 0) {
  stan::math::check_range("vector[min] assign", name, x.size(),
                          idxs.head_.min_);
  stan::math::check_size_match("vector[min] assign", "left hand side",
                               x.size() - idxs.head_.min_ + 1, name, y.size());
  x.tail(x.size() - idxs.head_.min_ + 1) = y;
}

/**
 * Assign to a head slice of the assignee vector
 *
 * Types:  vector[1:max] <- vector
 *
 * @tparam Vec1 A type with either dynamic rows or columns, but not both.
 * @tparam Vec2 A type with either dynamic rows or columns, but not both.
 * @param[in] x vector to be assigned to.
 * @param[in] idxs An index.
 * @param[in] y Value vector.
 * @param[in] name Name of variable (default "ANON").
 * @param[in] depth Indexing depth (default 0).
 * @throw std::out_of_range If any of the indices are out of bounds.
 * @throw std::invalid_argument If the value size isn't the same as
 * the indexed size.
 */
template <typename Vec1, typename Vec2,
          require_all_vector_t<Vec1, Vec2>* = nullptr,
          require_all_not_std_vector_t<Vec1, Vec2>* = nullptr>
inline void assign(Vec1&& x,
                   const cons_index_list<index_max, nil_index_list>& idxs,
                   const Vec2& y, const char* name = "ANON", int depth = 0) {
  stan::math::check_range("vector[min] assign", name, x.size(),
                          idxs.head_.max_);
  stan::math::check_size_match("vector[min] assign", "left hand side",
                               idxs.head_.max_, name, y.size());
  x.head(idxs.head_.max_) = y;
}

/**
 * Assign a vector to another vector.
 *
 * Types:  vector[omni] <- vector
 *
 * @tparam Vec1 A type with either dynamic rows or columns, but not both.
 * @tparam Vec2 A type with either dynamic rows or columns, but not both.
 * @param[in] x vector to be assigned to.
 * @param[in] idxs An index.
 * @param[in] y Value vector.
 * @param[in] name Name of variable (default "ANON").
 * @param[in] depth Indexing depth (default 0).
 * @throw std::invalid_argument If the value size isn't the same as
 * the indexed size.
 */
template <typename Vec1, typename Vec2,
          require_all_vector_t<Vec1, Vec2>* = nullptr,
          require_all_not_std_vector_t<Vec1, Vec2>* = nullptr>
inline void assign(Vec1&& x,
                   const cons_index_list<index_omni, nil_index_list>& idxs,
                   Vec2&& y, const char* name = "ANON", int depth = 0) {
  stan::math::check_size_match("vector[min] assign", "left hand side", x.size(),
                               name, y.size());
  x = std::forward<Vec2>(y);
}

/**
 * Assign a row vector to a row of an eigen matrix.
 *
 * Types:  mat[uni] = row_vector
 *
 * @tparam Mat A type with dynamic rows and columns.
 * @tparam RowVec A type with dynamic columns and a compile time rows equal
 * to 1.
 * @param[in] x Matrix variable to be assigned.
 * @param[in] idxs An index holding the row to be assigned to.
 * @param[in] y Value row vector.
 * @param[in] name Name of variable (default "ANON").
 * @param[in] depth Indexing depth (default 0).
 * @throw std::out_of_range If any of the indices are out of bounds.
 * @throw std::invalid_argument If the number of columns in the row
 * vector and matrix do not match.
 */
template <typename Mat, typename RowVec,
          require_dense_dynamic_t<Mat>* = nullptr,
          require_row_vector_t<RowVec>* = nullptr>
inline void assign(Mat&& x,
                   const cons_index_list<index_uni, nil_index_list>& idxs,
                   const RowVec& y, const char* name = "ANON", int depth = 0) {
  stan::math::check_size_match("matrix[uni] assign", "left hand side columns",
                               x.cols(), name, y.size());
  stan::math::check_range("matrix[uni] assign row", name, x.rows(),
                          idxs.head_.n_);
  x.row(idxs.head_.n_ - 1) = y;
}

/**
 * Assign to a non-contiguous subset of a matrice's rows.
 *
 * Types:  mat[multi] = mat
 *
 * @tparam Mat An Eigen type with dynamic rows and columns.
 * @tparam Mat2 An Eigen type with dynamic rows and columns.
 * @param[in] x Matrix variable to be assigned.
 * @param[in] idxs List holding a multi index.
 * @param[in] y Value matrix.
 * @param[in] name Name of variable (default "ANON").
 * @param[in] depth Indexing depth (default 0).
 * @throw std::out_of_range If any of the indices are out of bounds.
 * @throw std::invalid_argument If the dimensions of the indexed
 * matrix and right-hand side matrix do not match.
 */
template <typename Mat1, typename Mat2,
          require_all_eigen_dense_dynamic_t<Mat1, Mat2>* = nullptr>
inline void assign(Mat1&& x,
                   const cons_index_list<index_multi, nil_index_list>& idxs,
                   const Mat2& y, const char* name = "ANON", int depth = 0) {
  const auto& y_ref = stan::math::to_ref(y);
  stan::math::check_size_match("matrix[multi] assign", "left hand side rows",
                               idxs.head_.ns_.size(), name, y.rows());
  stan::math::check_size_match("matrix[multi] assign", "left hand side columns",
                               x.cols(), name, y.cols());
  for (int i = 0; i < idxs.head_.ns_.size(); ++i) {
    const int n = idxs.head_.ns_[i];
    stan::math::check_range("matrix[multi] assign row", name, x.rows(), n);
    x.row(n - 1) = y_ref.row(i);
  }
}

/**
 * Assign a matrix to another matrix
 *
 * Types:  mat[omni] = mat
 *
 * @tparam Mat1 A type with dynamic rows and columns.
 * @tparam Mat2 A type with dynamic rows and columns.
 * @param[in] x Matrix variable to be assigned.
 * @param[in] idxs List holding an omni index.
 * @param[in] y Value matrix.
 * @param[in] name Name of variable (default "ANON").
 * @param[in] depth Indexing depth (default 0).
 * @throw std::out_of_range If any of the indices are out of bounds.
 * @throw std::invalid_argument If the dimensions of the indexed
 * matrix and right-hand side matrix do not match.
 */
template <typename Mat1, typename Mat2,
          require_all_dense_dynamic_t<Mat1, Mat2>* = nullptr>
inline void assign(Mat1&& x,
                   const cons_index_list<index_omni, nil_index_list>& idxs,
                   Mat2&& y, const char* name = "ANON", int depth = 0) {
  stan::math::check_size_match("matrix[omni] assign", "left hand side rows",
                               x.rows(), name, y.rows());
  stan::math::check_size_match("matrix[omni] assign", "left hand side columns",
                               x.cols(), name, y.cols());
  x = std::forward<Mat2>(y);
}

/**
 * Assign a matrix to the bottom rows of the assignee matrix.
 *
 * Types:  mat[min] = mat
 *
 * @tparam Mat1 A type with dynamic rows and columns.
 * @tparam Mat2 A type with dynamic rows and columns.
 * @param[in] x Matrix variable to be assigned.
 * @param[in] idxs An indexing from a minimum index (inclusive) to
 * the end of a container.
 * @param[in] y Value matrix.
 * @param[in] name Name of variable (default "ANON").
 * @param[in] depth Indexing depth (default 0).
 * @throw std::out_of_range If any of the indices are out of bounds.
 * @throw std::invalid_argument If the dimensions of the indexed
 * matrix and right-hand side matrix do not match.
 */
template <typename Mat1, typename Mat2,
          require_all_dense_dynamic_t<Mat1, Mat2>* = nullptr>
inline void assign(Mat1&& x,
                   const cons_index_list<index_min, nil_index_list>& idxs,
                   const Mat2& y, const char* name = "ANON", int depth = 0) {
  const auto row_size = x.rows() - (idxs.head_.min_ - 1);
  stan::math::check_range("matrix[min] assign row", name, x.rows(),
                          idxs.head_.min_);
  stan::math::check_size_match("matrix[min] assign", "left hand side rows",
                               row_size, name, y.rows());
  stan::math::check_size_match("matrix[min] assign", "left hand side columns",
                               x.cols(), name, y.cols());
  x.bottomRows(row_size) = y;
}

/**
 * Assign a matrix to the top rows of the assignee matrix.
 *
 * Types:  mat[max] = mat
 *
 * @tparam Mat1 A type with dynamic rows and columns.
 * @tparam Mat2 A type with dynamic rows and columns.
 * @param[in] x Matrix variable to be assigned.
 * @param[in] idxs An indexing from the start of the container up to
 * the specified maximum index (inclusive).
 * @param[in] y Value matrix.
 * @param[in] name Name of variable (default "ANON").
 * @param[in] depth Indexing depth (default 0).
 * @throw std::out_of_range If any of the indices are out of bounds.
 * @throw std::invalid_argument If the dimensions of the indexed
 * matrix and right-hand side matrix do not match.
 */
template <typename Mat1, typename Mat2,
          require_all_dense_dynamic_t<Mat1, Mat2>* = nullptr>
inline void assign(Mat1&& x,
                   const cons_index_list<index_max, nil_index_list>& idxs,
                   const Mat2& y, const char* name = "ANON", int depth = 0) {
  stan::math::check_range("matrix[max] assign row", name, x.rows(),
                          idxs.head_.max_);
  stan::math::check_size_match("matrix[max] assign", "left hand side rows",
                               idxs.head_.max_, name, y.rows());
  stan::math::check_size_match("matrix[max] assign", "left hand side columns",
                               x.cols(), name, y.cols());
  x.topRows(idxs.head_.max_) = y;
}

/**
 * Assign a matrix to a range of rows of the assignee matrix.
 *
 * Types:  mat[min_max] = mat
 *
 * @tparam Mat1 A type with dynamic rows and columns.
 * @tparam Mat2 A type with dynamic rows and columns.
 * @param[in] x Matrix variable to be assigned.
 * @param[in] idxs An index for a min_max range of rows
 * @param[in] y Value matrix.
 * @param[in] name Name of variable (default "ANON").
 * @param[in] depth Indexing depth (default 0).
 * @throw std::out_of_range If any of the indices are out of bounds.
 * @throw std::invalid_argument If the dimensions of the indexed
 * matrix and right-hand side matrix do not match.
 */
template <typename Mat1, typename Mat2,
          require_all_dense_dynamic_t<Mat1, Mat2>* = nullptr>
inline void assign(Mat1&& x,
                   const cons_index_list<index_min_max, nil_index_list>& idxs,
                   Mat2&& y, const char* name = "ANON", int depth = 0) {
  stan::math::check_range("matrix[min_max] max row indexing", name, x.rows(),
                          idxs.head_.max_);
  stan::math::check_range("matrix[min_max] min row indexing", name, x.rows(),
                          idxs.head_.min_);
  stan::math::check_size_match("matrix[min_max] assign",
                               "left hand side columns", x.cols(), name,
                               y.cols());
  if (idxs.head_.is_ascending()) {
<<<<<<< HEAD
    stan::math::check_size_match("matrix[min_max] assign row sizes", "lhs",
                                 idxs.head_.min_, name, y.rows());
    x.middleRows(idxs.head_.min_ - 1, idxs.head_.max_ - 1)
        = std::forward<Mat2>(y);
    return;
  } else {
    stan::math::check_size_match("matrix[reverse_min_max] assign row sizes",
                                 "lhs", idxs.head_.max_, name, y.rows());
    x.middleRows(idxs.head_.max_ - 1, idxs.head_.min_ - 1)
        = internal::colwise_reverse(std::forward<Mat2>(y));
=======
    const auto row_size = idxs.head_.max_ - idxs.head_.min_ + 1;
    stan::math::check_size_match("matrix[min_max] assign",
                                 "left hand side rows", row_size, name,
                                 y.rows());
    x.middleRows(idxs.head_.min_ - 1, row_size) = y;
    return;
  } else {
    const auto row_size = idxs.head_.min_ - idxs.head_.max_ + 1;
    stan::math::check_size_match("matrix[reverse_min_max] assign",
                                 "left hand side rows", row_size, name,
                                 y.rows());
    x.middleRows(idxs.head_.max_ - 1, row_size) = y.colwise().reverse();
>>>>>>> fdf7441a
    return;
  }
}

/**
 * Assign to a block of an Eigen matrix.
 *
 * Types:  mat[min_max, min_max] = mat
 *
 * @tparam Mat1 A type with dynamic rows and columns.
 * @tparam Mat2 A type with dynamic rows and columns.
 * @param[in] x Matrix variable to be assigned.
 * @param[in] idxs An index list containing two min_max indices
 * @param[in] y Matrix variable to assign from.
 * @param[in] name Name of variable (default "ANON").
 * @param[in] depth Indexing depth (default 0).
 * @throw std::out_of_range If any of the indices are out of bounds.
 * @throw std::invalid_argument If the dimensions of the indexed
 * matrix and right-hand side matrix do not match.
 */
template <typename Mat1, typename Mat2,
          require_dense_dynamic_t<Mat1>* = nullptr>
inline void assign(
    Mat1&& x,
    const cons_index_list<index_min_max,
                          cons_index_list<index_min_max, nil_index_list>>& idxs,
<<<<<<< HEAD
    Mat2&& y, const char* name = "ANON", int depth = 0) {
=======
    const Mat2& y, const char* name = "ANON", int depth = 0) {
  stan::math::check_range("matrix[min_max, min_max] assign max row", name,
                          x.rows(), idxs.head_.max_);
  stan::math::check_range("matrix[min_max, min_max] assign min row", name,
                          x.rows(), idxs.head_.min_);
  stan::math::check_range("matrix[min_max, min_max] assign max column", name,
                          x.cols(), idxs.tail_.head_.max_);
  stan::math::check_range("matrix[min_max, min_max] assign min column", name,
                          x.cols(), idxs.tail_.head_.min_);
>>>>>>> fdf7441a
  if (idxs.head_.is_ascending()) {
    if (idxs.tail_.head_.is_ascending()) {
      auto row_size = idxs.head_.max_ - (idxs.head_.min_ - 1);
      auto col_size = idxs.tail_.head_.max_ - (idxs.tail_.head_.min_ - 1);
      stan::math::check_size_match("matrix[min_max, min_max] assign",
                                   "left hand side rows", row_size, name,
                                   y.rows());
      stan::math::check_size_match("matrix[min_max, min_max] assign",
                                   "left hand side columns", col_size, name,
                                   y.cols());
      x.block(idxs.head_.min_ - 1, idxs.tail_.head_.min_ - 1, row_size,
              col_size)
          = std::forward<Mat2>(y);
      return;
    } else {
      auto row_size = idxs.head_.max_ - (idxs.head_.min_ - 1);
      auto col_size = idxs.tail_.head_.min_ - (idxs.tail_.head_.max_ - 1);
      stan::math::check_size_match("matrix[min_max, reverse_min_max] assign",
                                   "left hand side rows", row_size, name,
                                   y.rows());
      stan::math::check_size_match("matrix[min_max, reverse_min_max] assign",
                                   "left hand side columns", col_size, name,
                                   y.cols());
      x.block(idxs.head_.min_ - 1, idxs.tail_.head_.max_ - 1, row_size,
              col_size)
          = internal::rowwise_reverse(std::forward<Mat2>(y));
      return;
    }
  } else {
    if (idxs.tail_.head_.is_ascending()) {
      auto row_size = idxs.head_.min_ - (idxs.head_.max_ - 1);
      auto col_size = idxs.tail_.head_.max_ - (idxs.tail_.head_.min_ - 1);
      stan::math::check_size_match("matrix[reverse_min_max, min_max] assign",
                                   "left hand side rows", row_size, name,
                                   y.rows());
      stan::math::check_size_match("matrix[reverse_min_max, min_max] assign",
                                   "left hand side columns", col_size, name,
                                   y.cols());
      x.block(idxs.head_.max_ - 1, idxs.tail_.head_.min_ - 1, row_size,
              col_size)
          = internal::colwise_reverse(std::forward<Mat2>(y));
      return;
    } else {
      auto row_size = idxs.head_.min_ - (idxs.head_.max_ - 1);
      auto col_size = idxs.tail_.head_.min_ - (idxs.tail_.head_.max_ - 1);
      stan::math::check_size_match(
          "matrix[reverse_min_max, reverse_min_max] assign",
          "left hand side rows", row_size, name, y.rows());
      stan::math::check_size_match(
          "matrix[reverse_min_max, reverse_min_max] assign",
          "left hand side columns", col_size, name, y.cols());
      x.block(idxs.head_.max_ - 1, idxs.tail_.head_.max_ - 1, row_size,
              col_size)
          = std::forward<Mat2>(y).reverse();
      return;
    }
  }
}

/**
 * Assign to a cell of an Eigen Matrix.
 *
 * Types:  mat[single, single] = scalar
 *
 * @tparam Mat Eigen type with dynamic rows and columns.
 * @tparam U Scalar type.
 * @param[in] x Matrix variable to be assigned.
 * @param[in] idxs Sequence of two single indexes (from 1).
 * @param[in] y Value scalar.
 * @param[in] name Name of variable (default "ANON").
 * @param[in] depth Indexing depth (default 0).
 * @throw std::out_of_range If either of the indices are out of bounds.
 */
template <typename Mat, typename U,
          require_eigen_dense_dynamic_t<Mat>* = nullptr>
inline void assign(
    Mat&& x,
    const cons_index_list<index_uni,
                          cons_index_list<index_uni, nil_index_list>>& idxs,
    const U& y, const char* name = "ANON", int depth = 0) {
  stan::math::check_range("matrix[uni,uni] assign row", name, x.rows(),
                          idxs.head_.n_);
  stan::math::check_range("matrix[uni,uni] assign column", name, x.cols(),
                          idxs.tail_.head_.n_);
  x.coeffRef(idxs.head_.n_ - 1, idxs.tail_.head_.n_ - 1) = y;
}

/**
 * Assign multiple possibly unordered cells of row vector to a row of an eigen
 * matrix.
 *
 * Types:  mat[uni, multi] = row_vector
 *
 * @tparam Mat1 Eigen type with dynamic rows and columns.
 * @tparam Vec Eigen type with dynamic columns and compile time rows of 1.
 * @param[in] x Matrix variable to be assigned.
 * @param[in] idxs A list with a uni index for rows and multi index for columns.
 * @param[in] y Row vector.
 * @param[in] name Name of variable (default "ANON").
 * @param[in] depth Indexing depth (default 0).
 * @throw std::out_of_range If any of the indices are out of bounds.
 * @throw std::invalid_argument If the dimensions of the indexed
 * matrix and value matrix do not match.
 */
template <typename Mat1, typename Vec,
          require_eigen_dense_dynamic_t<Mat1>* = nullptr,
          require_eigen_row_vector_t<Vec>* = nullptr>
inline void assign(
    Mat1&& x,
    const cons_index_list<index_uni,
                          cons_index_list<index_multi, nil_index_list>>& idxs,
    const Vec& y, const char* name = "ANON", int depth = 0) {
  const auto& y_ref = stan::math::to_ref(y);
  stan::math::check_range("matrix[uni, multi] assign row", name, x.rows(),
                          idxs.head_.n_);
  stan::math::check_size_match("matrix[uni, multi] assign", "left hand side",
                               idxs.tail_.head_.ns_.size(), name, y_ref.size());
  for (int i = 0; i < idxs.tail_.head_.ns_.size(); ++i) {
    stan::math::check_range("matrix[uni, multi] assign column", name, x.cols(),
                            idxs.tail_.head_.ns_[i]);
    x.coeffRef(idxs.head_.n_ - 1, idxs.tail_.head_.ns_[i] - 1) = y_ref.coeff(i);
  }
}

/**
 * Assign to multiple possibly unordered cell's of a matrix from an input
 * matrix.
 *
 * Types:  mat[multi, multi] = mat
 *
 * @tparam Mat1 Eigen type with dynamic rows and columns.
 * @tparam Mat2 Eigen type with dynamic rows and columns.
 * @param[in] x Matrix variable to be assigned.
 * @param[in] idxs Pair of multiple indexes (from 1).
 * @param[in] y Value matrix.
 * @param[in] name Name of variable (default "ANON").
 * @param[in] depth Indexing depth (default 0).
 * @throw std::out_of_range If any of the indices are out of bounds.
 * @throw std::invalid_argument If the dimensions of the indexed
 * matrix and value matrix do not match.
 */
template <typename Mat1, typename Mat2,
          require_all_eigen_dense_dynamic_t<Mat1, Mat2>* = nullptr>
inline void assign(
    Mat1&& x,
    const cons_index_list<index_multi,
                          cons_index_list<index_multi, nil_index_list>>& idxs,
    const Mat2& y, const char* name = "ANON", int depth = 0) {
  const auto& y_ref = stan::math::to_ref(y);
  stan::math::check_size_match("matrix[multi,multi] assign row sizes",
                               "left hand side", idxs.head_.ns_.size(), name,
                               y_ref.rows());
  stan::math::check_size_match("matrix[multi,multi] assign column sizes",
                               "left hand side", idxs.tail_.head_.ns_.size(),
                               name, y_ref.cols());
  for (int j = 0; j < y_ref.cols(); ++j) {
    const int n = idxs.tail_.head_.ns_[j];
    stan::math::check_range("matrix[multi,multi] assign column", name, x.cols(),
                            n);
    for (int i = 0; i < y_ref.rows(); ++i) {
      const int m = idxs.head_.ns_[i];
      stan::math::check_range("matrix[multi,multi] assign row", name, x.rows(),
                              m);
      x.coeffRef(m - 1, n - 1) = y_ref.coeff(i, j);
    }
  }
}

/**
 * Assign to any rows of a single column of a matrix.
 *
 * Types:  mat[Idx, uni] = mat
 *
 * @tparam Mat1 A type with dynamic rows and columns.
 * @tparam Mat2 A type that's assignable to the indexed matrix.
 * @tparam Idx The row index type
 * @param[in] x Matrix variable to be assigned.
 * @param[in] idxs Container holding row index and a min_max index.
 * @param[in] y Matrix variable to assign from.
 * @param[in] name Name of variable (default "ANON").
 * @param[in] depth Indexing depth (default 0).
 * @throw std::out_of_range If any of the indices are out of bounds.
 * @throw std::invalid_argument If the dimensions of the indexed
 * matrix and right-hand side matrix do not match.
 */
template <typename Mat1, typename Mat2, typename Idx,
          require_dense_dynamic_t<Mat1>* = nullptr>
inline void assign(
    Mat1&& x,
    const cons_index_list<Idx, cons_index_list<index_uni, nil_index_list>>&
        idxs,
    const Mat2& y, const char* name = "ANON", int depth = 0) {
  stan::math::check_range("matrix[..., uni] assign column", name, x.cols(),
                          idxs.tail_.head_.n_);
  assign(x.col(idxs.tail_.head_.n_ - 1), index_list(idxs.head_), y, name,
         depth + 1);
  return;
}

/**
 * Assign to a non-contiguous set of columns of a matrix.
 *
 * Types:  mat[Idx, multi] = mat
 *
 * @tparam Mat1 Eigen type with dynamic rows and columns.
 * @tparam Mat2 Eigen type
 * @tparam Idx The row index type
 * @param[in] x Matrix variable to be assigned.
 * @param[in] idxs Pair of multiple indexes (from 1).
 * @param[in] y Value matrix.
 * @param[in] name Name of variable (default "ANON").
 * @param[in] depth Indexing depth (default 0).
 * @throw std::out_of_range If any of the indices are out of bounds.
 * @throw std::invalid_argument If the dimensions of the indexed
 * matrix and value matrix do not match.
 */
template <typename Mat1, typename Mat2, typename Idx,
          require_eigen_dense_dynamic_t<Mat1>* = nullptr>
inline void assign(
    Mat1&& x,
    const cons_index_list<Idx, cons_index_list<index_multi, nil_index_list>>&
        idxs,
    const Mat2& y, const char* name = "ANON", int depth = 0) {
  const auto& y_ref = stan::math::to_ref(y);
  stan::math::check_size_match("matrix[..., multi] assign column sizes",
                               "left hand side", idxs.tail_.head_.ns_.size(),
                               name, y_ref.cols());
  for (int j = 0; j < idxs.tail_.head_.ns_.size(); ++j) {
    const int n = idxs.tail_.head_.ns_[j];
    stan::math::check_range("matrix[..., multi] assign column", name, x.cols(),
                            n);
    assign(x.col(n - 1), index_list(idxs.head_), y_ref.col(j), name, depth + 1);
  }
}

/**
 * Assign to any rows of a matrix.
 *
 * Types:  mat[Idx, omni] = mat
 *
 * @tparam Mat1 A type with dynamic rows and columns.
 * @tparam Mat2 A type assignable to the slice of the matrix.
 * @tparam Idx The row index type
 * @param[in] x Matrix variable to be assigned.
 * @param[in] idxs Pair of multiple indexes (from 1).
 * @param[in] y Value matrix.
 * @param[in] name Name of variable (default "ANON").
 * @param[in] depth Indexing depth (default 0).
 * @throw std::out_of_range If any of the indices are out of bounds.
 * @throw std::invalid_argument If the dimensions of the indexed
 * matrix and value matrix do not match.
 */
template <typename Mat1, typename Mat2, typename Idx,
          require_dense_dynamic_t<Mat1>* = nullptr>
inline void assign(
    Mat1&& x,
    const cons_index_list<Idx, cons_index_list<index_omni, nil_index_list>>&
        idxs,
    Mat2&& y, const char* name = "ANON", int depth = 0) {
  assign(x, index_list(idxs.head_), std::forward<Mat2>(y), name, depth + 1);
}

/**
 * Assign any rows and min:N columns of a matrix.
 *
 * Types:  mat[Idx, min] = mat
 *
 * @tparam Mat1 A type with dynamic rows and columns.
 * @tparam Mat2 A type assignable to the slice of the matrix.
 * @tparam Idx The row index type
 * @param[in] x Matrix variable to be assigned.
 * @param[in] idxs Container holding a row index and an index from a minimum
 * index (inclusive) to the end of a container.
 * @param[in] y Value matrix.
 * @param[in] name Name of variable (default "ANON").
 * @param[in] depth Indexing depth (default 0).
 * @throw std::out_of_range If any of the indices are out of bounds.
 * @throw std::invalid_argument If the dimensions of the indexed
 * matrix and right-hand side matrix do not match.
 */
template <typename Mat1, typename Mat2, typename Idx,
          require_dense_dynamic_t<Mat1>* = nullptr>
inline void assign(
    Mat1&& x,
    const cons_index_list<Idx, cons_index_list<index_min, nil_index_list>>&
        idxs,
    const Mat2& y, const char* name = "ANON", int depth = 0) {
  const auto start_col = idxs.tail_.head_.min_ - 1;
  const auto col_size = x.cols() - start_col;
  stan::math::check_range("matrix[..., min] assign column", name, x.cols(),
                          idxs.tail_.head_.min_);
  stan::math::check_size_match("matrix[..., min] assign column sizes",
                               "left hand side", col_size, name, y.cols());
  assign(x.rightCols(col_size), index_list(idxs.head_), y, name, depth + 1);
}

/**
 * Assign to any rows and 1:max columns of a matrix.
 *
 * Types:  mat[Idx, max] = mat
 *
 * @tparam Mat1 A type with dynamic rows and columns.
 * @tparam Mat2 A type assignable to the slice of the matrix.
 * @tparam Idx The row index type
 * @param[in] x Matrix variable to be assigned.
 * @param[in] idxs Index holding a row index and an index from the start of the
 * container up to the specified maximum index (inclusive).
 * @param[in] y Value matrix.
 * @param[in] name Name of variable (default "ANON").
 * @param[in] depth Indexing depth (default 0).
 * @throw std::out_of_range If any of the indices are out of bounds.
 * @throw std::invalid_argument If the dimensions of the indexed
 * matrix and right-hand side matrix do not match.
 */
template <typename Mat1, typename Mat2, typename Idx,
          require_dense_dynamic_t<Mat1>* = nullptr>
inline void assign(
    Mat1&& x,
    const cons_index_list<Idx, cons_index_list<index_max, nil_index_list>>&
        idxs,
    const Mat2& y, const char* name = "ANON", int depth = 0) {
  stan::math::check_range("matrix[..., max] assign", name, x.cols(),
                          idxs.tail_.head_.max_);
  stan::math::check_size_match("matrix[..., max] assign column size",
                               "left hand side", idxs.tail_.head_.max_, name,
                               y.cols());
  assign(x.leftCols(idxs.tail_.head_.max_), index_list(idxs.head_), y, name,
         depth + 1);
}

/**
 * Assign to any rows and a range of columns.
 *
 * Types:  mat[Idx, min_max] = mat
 *
 * @tparam Mat1 A type with dynamic rows and columns.
 * @tparam Mat2 A type assignable to the slice of the matrix.
 * @tparam Idx The row index type
 * @param[in] x Matrix variable to be assigned.
 * @param[in] idxs Container holding row index and a min_max index.
 * @param[in] y Matrix variable to assign from.
 * @param[in] name Name of variable (default "ANON").
 * @param[in] depth Indexing depth (default 0).
 * @throw std::out_of_range If any of the indices are out of bounds.
 * @throw std::invalid_argument If the dimensions of the indexed
 * matrix and right-hand side matrix do not match.
 */
template <typename Mat1, typename Mat2, typename Idx,
          require_dense_dynamic_t<Mat1>* = nullptr>
inline void assign(
    Mat1&& x,
    const cons_index_list<Idx, cons_index_list<index_min_max, nil_index_list>>&
        idxs,
<<<<<<< HEAD
    Mat2&& y, const char* name = "ANON", int depth = 0) {
  if (idxs.tail_.head_.is_ascending()) {
    const auto col_start = idxs.tail_.head_.min_ - 1;
    const auto col_size = idxs.tail_.head_.max_ - col_start;
    stan::math::check_range("matrix[..., min_max] assign min range", name,
                            x.cols(), idxs.tail_.head_.min_);
    stan::math::check_range("matrix[..., min_max] assign max range", name,
                            x.cols(), idxs.tail_.head_.max_);
    stan::math::check_size_match("matrix[..., min_max] assign", "column size",
                                 col_size, name, y.cols());
    assign(x.middleCols(col_start, col_size), index_list(idxs.head_),
           std::forward<Mat2>(y), name, depth + 1);
=======
    const Mat2& y, const char* name = "ANON", int depth = 0) {
  stan::math::check_range("matrix[..., min_max] assign min column", name,
                          x.cols(), idxs.tail_.head_.min_);
  stan::math::check_range("matrix[..., min_max] assign max column", name,
                          x.cols(), idxs.tail_.head_.max_);
  if (idxs.tail_.head_.is_ascending()) {
    const auto col_start = idxs.tail_.head_.min_ - 1;
    const auto col_size = idxs.tail_.head_.max_ - col_start;
    stan::math::check_size_match("matrix[..., min_max] assign column size",
                                 "left hand side", col_size, name, y.cols());
    assign(x.middleCols(col_start, col_size), index_list(idxs.head_), y, name,
           depth + 1);
>>>>>>> fdf7441a
    return;
  } else {
    const auto col_start = idxs.tail_.head_.max_ - 1;
    const auto col_size = idxs.tail_.head_.min_ - col_start;
    stan::math::check_size_match("matrix[..., min_max] assign column size",
                                 "left hand side", col_size, name, y.cols());
    assign(x.middleCols(col_start, col_size), index_list(idxs.head_),
           internal::rowwise_reverse(std::forward<Mat2>(y)), name, depth + 1);
    return;
  }
}

/**
 * Assign the elements of one standard vector to another.
 *
 *  std_vector = std_vector
 *
 * @tparam T Type of Std vector to be assigned to.
 * @tparam U Type of Std vector to be assigned from.
 * @param[in] x lvalue variable
 * @param[in] y rvalue variable
 * @param[in] name name of lvalue variable (default "ANON").
 * @param[in] depth indexing depth (default 0).
 */
template <typename T, typename U, require_all_std_vector_t<T, U>* = nullptr,
          require_not_t<
              std::is_assignable<std::decay_t<T>&, std::decay_t<U>>>* = nullptr>
inline void assign(T&& x, const nil_index_list& /* idxs */, U&& y,
                   const char* name = "ANON", int depth = 0) {
  x.resize(y.size());
  if (std::is_rvalue_reference<U>::value) {
    for (size_t i = 0; i < y.size(); ++i) {
      assign(x[i], nil_index_list(), std::move(y[i]), name, depth + 1);
    }
  } else {
    for (size_t i = 0; i < y.size(); ++i) {
      assign(x[i], nil_index_list(), y[i], name, depth + 1);
    }
  }
}

/**
 * Assign to a single element of an std vector with additional subsetting on
 *  that element.
 *
 * Types:  std_vector<T>[uni | Idx] = T
 *
 * @tparam StdVec A standard vector
 * @tparam Idx Type of tail of index list.
 * @tparam U A type assignable to the value type of `StdVec`
 * @param[in] x Array variable to be assigned.
 * @param[in] idxs List of indexes beginning with single index
 * (from 1).
 * @param[in] y Value.
 * @param[in] name Name of variable (default "ANON").
 * @param[in] depth Indexing depth (default 0).
 * @throw std::out_of_range If any of the indices are out of bounds.
 * @throw std::invalid_argument If the dimensions do not match in the
 * tail assignment.
 */
template <typename StdVec, typename Idx, typename U,
          require_std_vector_t<StdVec>* = nullptr>
inline void assign(StdVec&& x, const cons_index_list<index_uni, Idx>& idxs,
                   U&& y, const char* name = "ANON", int depth = 0) {
  stan::math::check_range("vector[uni,...] assign", name, x.size(),
                          idxs.head_.n_);
  assign(x[idxs.head_.n_ - 1], idxs.tail_, std::forward<U>(y), name, depth + 1);
}

/**
 * Assign to a single element of an std vector.
 *
 * Types:  x[uni] = y
 *
 * @tparam StdVec A standard vector
 * @tparam Idx Type of tail of index list.
 * @tparam U A type assignable to the value type of `StdVec`
 * @param[in] x Array variable to be assigned.
 * @param[in] idxs A list of indices holding a single uni index.
 * @param[in] y Value.
 * @param[in] name Name of variable (default "ANON").
 * @param[in] depth Indexing depth (default 0).
 * @throw std::out_of_range If any of the indices are out of bounds.
 * @throw std::invalid_argument If the dimensions do not match in the
 * tail assignment.
 */
template <typename StdVec, typename U, require_std_vector_t<StdVec>* = nullptr,
          require_t<std::is_assignable<value_type_t<StdVec>&, U>>* = nullptr>
inline void assign(StdVec&& x,
                   const cons_index_list<index_uni, nil_index_list>& idxs,
                   U&& y, const char* name = "ANON", int depth = 0) {
  stan::math::check_range("vector[uni,...] assign", name, x.size(),
                          idxs.head_.n_);
  x[idxs.head_.n_ - 1] = std::forward<U>(y);
}

/**
 * Assign to the elements of an std vector with additional subsetting on each
 * element.
 *
 * Types:  x[Idx1 | Idx2] = y
 *
 * @tparam T A standard vector.
 * @tparam Idx1 Type of multiple index heading index list.
 * @tparam Idx2 Type of tail of index list.
 * @tparam U A standard vector
 * @param[in] x Array variable to be assigned.
 * @param[in] idxs List of indexes
 * @param[in] y Value.
 * @param[in] name Name of variable (default "ANON").
 * @param[in] depth Indexing depth (default 0).
 * @throw std::out_of_range If any of the indices are out of bounds.
 * @throw std::invalid_argument If the size of the multiple indexing
 * and size of first dimension of value do not match, or any of
 * the recursive tail assignment dimensions do not match.
 */
template <typename T, typename Idx1, typename Idx2, typename U,
          require_all_std_vector_t<T, U>* = nullptr>
inline void assign(T&& x, const cons_index_list<Idx1, Idx2>& idxs, U&& y,
                   const char* name = "ANON", int depth = 0) {
  int x_idx_size = rvalue_index_size(idxs.head_, x.size());
  stan::math::check_size_match("vector[multi,...] assign", "left hand side",
                               x_idx_size, name, y.size());
  for (size_t n = 0; n < y.size(); ++n) {
    int i = rvalue_at(n, idxs.head_);
    stan::math::check_range("vector[multi,...] assign", name, x.size(), i);
    if (std::is_rvalue_reference<U>::value) {
      assign(x[i - 1], idxs.tail_, std::move(y[n]), name, depth + 1);
    } else {
      assign(x[i - 1], idxs.tail_, y[n], name, depth + 1);
    }
  }
}

}  // namespace model
}  // namespace stan
#endif<|MERGE_RESOLUTION|>--- conflicted
+++ resolved
@@ -423,18 +423,6 @@
                                "left hand side columns", x.cols(), name,
                                y.cols());
   if (idxs.head_.is_ascending()) {
-<<<<<<< HEAD
-    stan::math::check_size_match("matrix[min_max] assign row sizes", "lhs",
-                                 idxs.head_.min_, name, y.rows());
-    x.middleRows(idxs.head_.min_ - 1, idxs.head_.max_ - 1)
-        = std::forward<Mat2>(y);
-    return;
-  } else {
-    stan::math::check_size_match("matrix[reverse_min_max] assign row sizes",
-                                 "lhs", idxs.head_.max_, name, y.rows());
-    x.middleRows(idxs.head_.max_ - 1, idxs.head_.min_ - 1)
-        = internal::colwise_reverse(std::forward<Mat2>(y));
-=======
     const auto row_size = idxs.head_.max_ - idxs.head_.min_ + 1;
     stan::math::check_size_match("matrix[min_max] assign",
                                  "left hand side rows", row_size, name,
@@ -447,7 +435,6 @@
                                  "left hand side rows", row_size, name,
                                  y.rows());
     x.middleRows(idxs.head_.max_ - 1, row_size) = y.colwise().reverse();
->>>>>>> fdf7441a
     return;
   }
 }
@@ -474,9 +461,6 @@
     Mat1&& x,
     const cons_index_list<index_min_max,
                           cons_index_list<index_min_max, nil_index_list>>& idxs,
-<<<<<<< HEAD
-    Mat2&& y, const char* name = "ANON", int depth = 0) {
-=======
     const Mat2& y, const char* name = "ANON", int depth = 0) {
   stan::math::check_range("matrix[min_max, min_max] assign max row", name,
                           x.rows(), idxs.head_.max_);
@@ -486,7 +470,6 @@
                           x.cols(), idxs.tail_.head_.max_);
   stan::math::check_range("matrix[min_max, min_max] assign min column", name,
                           x.cols(), idxs.tail_.head_.min_);
->>>>>>> fdf7441a
   if (idxs.head_.is_ascending()) {
     if (idxs.tail_.head_.is_ascending()) {
       auto row_size = idxs.head_.max_ - (idxs.head_.min_ - 1);
@@ -840,20 +823,6 @@
     Mat1&& x,
     const cons_index_list<Idx, cons_index_list<index_min_max, nil_index_list>>&
         idxs,
-<<<<<<< HEAD
-    Mat2&& y, const char* name = "ANON", int depth = 0) {
-  if (idxs.tail_.head_.is_ascending()) {
-    const auto col_start = idxs.tail_.head_.min_ - 1;
-    const auto col_size = idxs.tail_.head_.max_ - col_start;
-    stan::math::check_range("matrix[..., min_max] assign min range", name,
-                            x.cols(), idxs.tail_.head_.min_);
-    stan::math::check_range("matrix[..., min_max] assign max range", name,
-                            x.cols(), idxs.tail_.head_.max_);
-    stan::math::check_size_match("matrix[..., min_max] assign", "column size",
-                                 col_size, name, y.cols());
-    assign(x.middleCols(col_start, col_size), index_list(idxs.head_),
-           std::forward<Mat2>(y), name, depth + 1);
-=======
     const Mat2& y, const char* name = "ANON", int depth = 0) {
   stan::math::check_range("matrix[..., min_max] assign min column", name,
                           x.cols(), idxs.tail_.head_.min_);
@@ -866,7 +835,6 @@
                                  "left hand side", col_size, name, y.cols());
     assign(x.middleCols(col_start, col_size), index_list(idxs.head_), y, name,
            depth + 1);
->>>>>>> fdf7441a
     return;
   } else {
     const auto col_start = idxs.tail_.head_.max_ - 1;
