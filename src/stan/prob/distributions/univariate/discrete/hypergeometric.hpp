--- conflicted
+++ resolved
@@ -47,17 +47,9 @@
       VectorView<const T_b> b_vec(b);
       size_t size = max_size(n, N, a, b);
       
-<<<<<<< HEAD
       T_partials_return logp(0.0);
-      if (!check_bounded(function, n, 0, a, "Successes variable", &logp))
-        return logp;
-      if (!check_greater(function, N, n, "Draws parameter", &logp))
-        return logp;
-=======
-      double logp(0.0);
       check_bounded(function, n, 0, a, "Successes variable", &logp);
       check_greater(function, N, n, "Draws parameter", &logp);
->>>>>>> 14aa19d2
       for (size_t i = 0; i < size; i++) {
         check_bounded(function, N_vec[i]-n_vec[i], 0, b_vec[i], 
                       "Draws parameter minus successes variable", &logp);
