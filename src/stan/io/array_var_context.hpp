--- conflicted
+++ resolved
@@ -41,28 +41,14 @@
 
   template <typename Str>
   auto find_var_r(Str&& name) const {
-<<<<<<< HEAD
     return std::find_if(vars_r_.begin(), vars_r_.end(),
      [&](auto&& element){ return element.first == name;});
-=======
-    auto found_val
-        = std::find_if(vars_r_.begin(), vars_r_.end(),
-                       [&](auto& element) { return element.first == name; });
-    return found_val;
->>>>>>> e18f5400
   }
 
   template <typename Str>
   auto find_var_i(Str&& name) const {
-<<<<<<< HEAD
     return std::find_if(vars_i_.begin(), vars_i_.end(),
      [&](auto&& element){ return element.first == name;});
-=======
-    auto found_val
-        = std::find_if(vars_i_.begin(), vars_i_.end(),
-                       [&](auto& element) { return element.first == name; });
-    return found_val;
->>>>>>> e18f5400
   }
 
   // Find method
