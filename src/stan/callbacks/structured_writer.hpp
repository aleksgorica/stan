#ifndef STAN_CALLBACKS_STRUCTURED_WRITER_HPP
#define STAN_CALLBACKS_STRUCTURED_WRITER_HPP

#include <stan/math/prim/fun/Eigen.hpp>
#include <vector>
#include <string>

namespace stan {
namespace callbacks {

/**
 * <code>structured_writer</code> is a base class defining the interface
 * for Stan structured_writer callbacks. The base class can be used as a
 * no-op implementation.
 */
class structured_writer {
 public:
  /**
   * Virtual destructor.
   */
  virtual ~structured_writer() {}

  /**
   * Writes "{", initial token of a JSON record.
   */
<<<<<<< HEAD
  virtual void begin_record() {}

=======
  virtual void begin_record(bool newline = false) {}
>>>>>>> e6cc0497
  /**
   * Writes "\"key\" : {", initial token of a named JSON record.
   * @param[in] key The name of the record.
   */
  virtual void begin_record(const std::string&, bool newline = false) {}
<<<<<<< HEAD

=======
>>>>>>> e6cc0497
  /**
   * Writes "}", final token of a JSON record.
   */
<<<<<<< HEAD
  virtual void end_record() {}

=======
  virtual void end_record(bool newline = false) {}
>>>>>>> e6cc0497
  /**
   * Writes "[", initial token of a JSON list.
   */
  virtual void begin_list() {}

  /**
   * Writes "]", final token of a JSON list.
   */
  virtual void end_list() {}

  /**
   * Write a key-value pair to the output stream with a value of null as the
   * value.
   * @param key Name of the value pair
   */
  virtual void write(const std::string& key) {}

  /**
   * Write a key-value pair where the value is a string.
   * @param key Name of the value pair
   * @param value string to write.
   */
  virtual void write(const std::string& key, const std::string& value) {}

  /**
   * No-op
   */
  virtual void write() {}

  /**
   * Write a key-value pair where the value is a bool.
   * @param key Name of the value pair
   * @param value bool to write.
   */
  virtual void write(const std::string& key, bool value) {}

  /**
   * Write a key-value pair where the value is an int.
   * @param key Name of the value pair
   * @param value int to write.
   */
  virtual void write(const std::string& key, int value) {}

  /**
   * Write a key-value pair where the value is an `std::size_t`.
   * @param key Name of the value pair
   * @param value `std::size_t` to write.
   */
  virtual void write(const std::string& key, std::size_t value) {}

  /**
   * Write a key-value pair where the value is a double.
   * @param key Name of the value pair
   * @param value double to write.
   */
  virtual void write(const std::string& key, double value) {}

  /**
   * Write a key-value pair where the value is a complex value.
   * @param key Name of the value pair
   * @param value complex value to write.
   */
  virtual void write(const std::string& key,
                     const std::complex<double>& value) {}
  /**
   * Write a key-value pair where the value is a vector to be made a list.
   * @param key Name of the value pair
   * @param values vector to write.
   */
  virtual void write(const std::string& key, const std::vector<double> values) {
  }

  /**
   * Write a key-value pair where the value is a vector of strings to be made a
   * list.
   * @param key Name of the value pair
   * @param values vector of strings to write.
   */
  void write(const std::string& key, const std::vector<std::string>& values) {}

  /**
   * Write a key-value pair where the value is an Eigen Matrix.
   * @param key Name of the value pair
   * @param mat Eigen Matrix to write.
   */
  void write(const std::string& key, const Eigen::MatrixXd& mat) {}

  /**
   * Write a key-value pair where the value is an Eigen Vector.
   * @param key Name of the value pair
   * @param vec Eigen Vector to write.
   */
  void write(const std::string& key, const Eigen::VectorXd& vec) {}

  /**
   * Write a key-value pair where the value is a Eigen RowVector.
   * @param key Name of the value pair
   * @param vec Eigen RowVector to write.
   */
  void write(const std::string& key, const Eigen::RowVectorXd& vec) {}

  /**
   * Write a key-value pair where the value is a const char*.
   * @param key Name of the value pair
   * @param value pointer to chars to write.
   */
  void write(const std::string& key, const char* value) {}

  /**
   * Reset state
   */
  virtual void reset() {}
};

}  // namespace callbacks
}  // namespace stan
#endif<|MERGE_RESOLUTION|>--- conflicted
+++ resolved
@@ -21,39 +21,28 @@
   virtual ~structured_writer() {}
 
   /**
-   * Writes "{", initial token of a JSON record.
+   * Writes start token of a structured record.
    */
-<<<<<<< HEAD
   virtual void begin_record() {}
 
-=======
-  virtual void begin_record(bool newline = false) {}
->>>>>>> e6cc0497
   /**
-   * Writes "\"key\" : {", initial token of a named JSON record.
+   * Writes key followed by start token of a structured record.
    * @param[in] key The name of the record.
    */
   virtual void begin_record(const std::string&, bool newline = false) {}
-<<<<<<< HEAD
 
-=======
->>>>>>> e6cc0497
   /**
-   * Writes "}", final token of a JSON record.
+   * Writes end token of a structured record.
    */
-<<<<<<< HEAD
   virtual void end_record() {}
 
-=======
-  virtual void end_record(bool newline = false) {}
->>>>>>> e6cc0497
   /**
-   * Writes "[", initial token of a JSON list.
+   * Writes start token of a list.
    */
   virtual void begin_list() {}
 
   /**
-   * Writes "]", final token of a JSON list.
+   * Writes end token of a list.
    */
   virtual void end_list() {}
 
