--- conflicted
+++ resolved
@@ -7,13 +7,8 @@
 
 def setupCXX(failOnError = true, CXX = CXX, String stanc3_bin_url = "nightly") {
     errorStr = failOnError ? "-Werror " : ""
-<<<<<<< HEAD
-    stanc3_bin_url_str = stanc3_bin_url != "nightly" ? "\nSTANC3_TEST_BIN_URL=${stanc3_bin_url}\n" : "\n"
-    writeFile(file: "make/local", text: "CXX=${CXX} ${errorStr}${stanc3_bin_url_str}")
-=======
     stanc3_bin_url_str = stanc3_bin_url != "nightly" ? "\nSTANC3_TEST_BIN_URL=${stanc3_bin_url}\n" : ""
     writeFile(file: "make/local", text: "CXX=${CXX} -Wno-inconsistent-missing-override ${errorStr}${stanc3_bin_url_str}")
->>>>>>> dbc40e01
 }
 
 def runTests(String testPath, Boolean separateMakeStep=true) {
@@ -473,11 +468,7 @@
                         dir('performance-tests-cmdstan/cmdstan/stan'){
                             unstash 'StanSetup'
                         }
-<<<<<<< HEAD
-                        writeFile(file: "performance-tests-cmdstan/cmdstan/make/local", text: "CXX=${CXX}\nPRECOMPILED_HEADERS=true")
-=======
                         writeFile(file: "performance-tests-cmdstan/cmdstan/make/local", text: "CXX=${WIN_CXX}\nPRECOMPILED_HEADERS=true")
->>>>>>> dbc40e01
                         withEnv(["PATH+TBB=${WORKSPACE}\\performance-tests-cmdstan\\cmdstan\\stan\\lib\\stan_math\\lib\\tbb"]) {
 
                             bat """
