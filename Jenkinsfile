@Library('StanUtils')
import org.stan.Utils

def utils = new org.stan.Utils()

def setupCXX(failOnError = true, CXX = env.CXX) {
    errorStr = failOnError ? "-Werror " : ""
    writeFile(file: "make/local", text: "CXX=${CXX} ${errorStr}")
}

def runTests(String testPath, Boolean separateMakeStep=true) {
    if (separateMakeStep) {
        sh "./runTests.py -j${env.PARALLEL} ${testPath} --make-only"
    }
    try { sh "./runTests.py -j${env.PARALLEL} ${testPath}" }
    finally { junit 'test/**/*.xml' }
}

<<<<<<< HEAD
def runTestsWin(String testPath, Boolean separateMakeStep=true) {
    if (separateMakeStep) {
        bat "runTests.py -j${env.PARALLEL} ${testPath} --make-only"
    }
    try { bat "runTests.py -j${env.PARALLEL} ${testPath}" }
    finally { junit 'test/**/*.xml' }
=======
def runTestsWin(String testPath) {
    withEnv(['PATH+TBB=./lib/stan_math/lib/tbb']) {
       bat "runTests.py -j${env.PARALLEL} ${testPath} --make-only"
       try { bat "runTests.py -j${env.PARALLEL} ${testPath}" }
       finally { junit 'test/**/*.xml' }
    }
>>>>>>> 37fbc8fb
}

def deleteDirWin() {
    bat "attrib -r -s /s /d"
    deleteDir()
}

String cmdstan_pr() { params.cmdstan_pr ?: "downstream_tests" }
String stan_pr() {
    if (env.BRANCH_NAME == 'downstream_tests') {
        ''
    } else if (env.BRANCH_NAME == 'downstream_hotfix') {
        'master'
    } else {
        env.BRANCH_NAME
    }
}

def isBranch(String b) { env.BRANCH_NAME == b }
Boolean isPR() { env.CHANGE_URL != null }
String fork() { env.CHANGE_FORK ?: "stan-dev" }
String branchName() { isPR() ? env.CHANGE_BRANCH :env.BRANCH_NAME }

pipeline {
    agent none
    parameters {
        string(defaultValue: '', name: 'math_pr', description: "Leave blank "
                + "unless testing against a specific math repo pull request, "
                + "e.g. PR-640.")
        string(defaultValue: 'downstream_tests', name: 'cmdstan_pr',
          description: 'PR to test CmdStan upstream against e.g. PR-630')
    }
    options {
        skipDefaultCheckout()
        preserveStashes(buildCount: 7)
    }
    stages {
        stage('Kill previous builds') {
            when {
                not { branch 'develop' }
                not { branch 'master' }
                not { branch 'downstream_tests' }
            }
            steps {
                script {
                    utils.killOldBuilds()
                }
            }
        }
        stage('Linting & Doc checks') {
            agent any
            steps {
                script {
                    sh "printenv"
                    retry(3) { checkout scm }
                    sh """
                       make math-revert
                       make clean-all
                       git clean -xffd
                    """
                    utils.checkout_pr("math", "lib/stan_math", params.math_pr)
                    stash 'StanSetup'
                    setupCXX(true, env.GCC)
                    parallel(
                        CppLint: { sh "make cpplint" },
                        API_docs: { sh 'make doxygen' },
                    )
                }
            }
            post {
                always {

                    recordIssues id: "lint_doc_checks",
                    name: "Linting & Doc checks",
                    enabledForFailure: true,
                    aggregatingResults : true,
                    tools: [
                        cppLint(id: "cpplint", name: "Linting & Doc checks@CPPLINT")
                    ],
                    blameDisabled: false,
                    qualityGates: [[threshold: 1, type: 'TOTAL', unstable: true]],
                    healthy: 10, unhealthy: 100, minimumSeverity: 'HIGH',
                    referenceJobName: env.BRANCH_NAME

                    deleteDir()
                }
            }
        }
<<<<<<< HEAD

=======
        stage("Clang-format") {
            agent any
            steps {
                sh "printenv"
                deleteDir()
                retry(3) { checkout scm }
                withCredentials([usernamePassword(credentialsId: 'a630aebc-6861-4e69-b497-fd7f496ec46b',
                    usernameVariable: 'GIT_USERNAME', passwordVariable: 'GIT_PASSWORD')]) {
                    sh """#!/bin/bash
                        set -x
                        git checkout -b ${branchName()}
                        clang-format --version
                        find src -name '*.hpp' -o -name '*.cpp' | xargs -n20 -P${env.PARALLEL} clang-format -i
                        if [[ `git diff` != "" ]]; then
                            git config --global user.email "mc.stanislaw@gmail.com"
                            git config --global user.name "Stan Jenkins"
                            git add src
                            git commit -m "[Jenkins] auto-formatting by `clang-format --version`"
                            git push https://${GIT_USERNAME}:${GIT_PASSWORD}@github.com/${fork()}/stan.git ${branchName()}
                            echo "Exiting build because clang-format found changes."
                            echo "Those changes are now found on stan-dev/stan under branch ${branchName()}"
                            echo "Please 'git pull' before continuing to develop."
                            exit 1
                        fi
                    """
                }
            }
            post {
                always { deleteDir() }
                failure {
                    script {
                        emailext (
                            subject: "[StanJenkins] Autoformattted: Job '${env.JOB_NAME} [${env.BUILD_NUMBER}]'",
                            body: "Job '${env.JOB_NAME} [${env.BUILD_NUMBER}]' " +
                                "has been autoformatted and the changes committed " +
                                "to your branch, if permissions allowed." +
                                "Please pull these changes before continuing." +
                                "\n\n" +
                                "See https://github.com/stan-dev/stan/wiki/Coding-Style-and-Idioms" +
                                " for setting up the autoformatter locally.\n"+
                            "(Check console output at ${env.BUILD_URL})",
                            recipientProviders: [[$class: 'RequesterRecipientProvider']],
                            to: "${env.CHANGE_AUTHOR_EMAIL}"
                        )
                    }
                }
            }
        }
>>>>>>> 37fbc8fb
        stage('Unit tests') {
            parallel {
                stage('Windows Headers & Unit') {
                    agent { label 'windows' }
                    steps {
                        deleteDirWin()
                            unstash 'StanSetup'
                            setupCXX()
                            bat "mingw32-make -j${env.PARALLEL} test-headers"
                            setupCXX(false)
                            runTestsWin("src/test/unit")
                    }
                    post { always { deleteDirWin() } }
                }
                stage('Linux Unit') {
                    agent { label 'linux' }
                    steps {
                        unstash 'StanSetup'
                        //setupCXX(false, env.GCC)
                        setupCXX(false)
                        runTests("src/test/unit")
                    }
                    post { always { deleteDir() } }
                }
                stage('Mac Unit') {
                    agent { label 'osx' }
                    steps {
                        unstash 'StanSetup'
                        setupCXX(false)
                        runTests("src/test/unit")
                    }
                    post { always { deleteDir() } }
                }
            }
        }

        stage('Integration') {
            parallel {
                stage('Integration Windows') {
                    agent { label 'windows' }
                    steps {
                        deleteDirWin()
                            unstash 'StanSetup'
                            setupCXX()
                            bat "make -j${env.PARALLEL} test-headers"
                            setupCXX(false)
                            runTestsWin("src/test/integration")
                    }
                    post { always { deleteDirWin() } }
                }
                stage('Integration Linux') {
                    agent { label 'linux' }
                    steps {
                        unstash 'StanSetup'
                        setupCXX(true, env.GCC)
                        runTests("src/test/integration", separateMakeStep=false)
                    }
                    post { always { deleteDir() } }
                }
                stage('Integration Mac') {
                    agent { label 'osx' }
                    steps {
                        unstash 'StanSetup'
                        setupCXX()
                        runTests("src/test/integration", separateMakeStep=false)
                    }
                    post { always { deleteDir() } }
                }
            }
        }

        stage('Upstream CmdStan tests') {
            when { expression { env.BRANCH_NAME ==~ /PR-\d+/ ||
                                env.BRANCH_NAME == "downstream_tests" ||
                                env.BRANCH_NAME == "downstream_hotfix" } }
            steps {
                build(job: "CmdStan/${cmdstan_pr()}",
                      parameters: [string(name: 'stan_pr', value: stan_pr()),
                                   string(name: 'math_pr', value: params.math_pr)])
            }
        }
        stage('Performance') {
            agent { label 'oldimac' }
            steps {
                unstash 'StanSetup'
                setupCXX()
                sh """
                    ./runTests.py -j${env.PARALLEL} src/test/performance
                    cd test/performance
                    RScript ../../src/test/performance/plot_performance.R
                """
            }
            post {
                always {
                    retry(2) {
                        junit 'test/**/*.xml'
                        archiveArtifacts 'test/performance/performance.csv,test/performance/performance.png'
                        perfReport compareBuildPrevious: true, errorFailedThreshold: 0, errorUnstableThreshold: 0, failBuildIfNoResultFile: false, modePerformancePerTestCase: true, sourceDataFiles: 'test/performance/**.xml'
                    }
                    deleteDir()
                }
            }
        }
    }
    post {
        always {
            node("osx || linux") {
                recordIssues id: "pipeline",
                name: "Entire pipeline results",
                enabledForFailure: true,
                aggregatingResults : false,
                tools: [
                    gcc4(id: "pipeline_gcc4", name: "GNU C Compiler"),
                    clang(id: "pipeline_clang", name: "LLVM/Clang")
                ],
                blameDisabled: false,
                qualityGates: [[threshold: 30, type: 'TOTAL', unstable: true]],
                healthy: 10, unhealthy: 100, minimumSeverity: 'HIGH',
                referenceJobName: env.BRANCH_NAME
            }
        }
        success {
            script {
                utils.updateUpstream(env,'cmdstan')
                utils.mailBuildResults("SUCCESSFUL")
            }
        }
        unstable { script { utils.mailBuildResults("UNSTABLE", "stan-buildbot@googlegroups.com") } }
        failure { script { utils.mailBuildResults("FAILURE", "stan-buildbot@googlegroups.com") } }
    }
}<|MERGE_RESOLUTION|>--- conflicted
+++ resolved
@@ -16,21 +16,12 @@
     finally { junit 'test/**/*.xml' }
 }
 
-<<<<<<< HEAD
-def runTestsWin(String testPath, Boolean separateMakeStep=true) {
-    if (separateMakeStep) {
-        bat "runTests.py -j${env.PARALLEL} ${testPath} --make-only"
-    }
-    try { bat "runTests.py -j${env.PARALLEL} ${testPath}" }
-    finally { junit 'test/**/*.xml' }
-=======
 def runTestsWin(String testPath) {
     withEnv(['PATH+TBB=./lib/stan_math/lib/tbb']) {
        bat "runTests.py -j${env.PARALLEL} ${testPath} --make-only"
        try { bat "runTests.py -j${env.PARALLEL} ${testPath}" }
        finally { junit 'test/**/*.xml' }
     }
->>>>>>> 37fbc8fb
 }
 
 def deleteDirWin() {
@@ -119,9 +110,6 @@
                 }
             }
         }
-<<<<<<< HEAD
-
-=======
         stage("Clang-format") {
             agent any
             steps {
@@ -170,7 +158,6 @@
                 }
             }
         }
->>>>>>> 37fbc8fb
         stage('Unit tests') {
             parallel {
                 stage('Windows Headers & Unit') {
