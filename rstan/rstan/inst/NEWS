<<<<<<< HEAD
Mon Dec  3 2012
1. New features
   * add get_posterior_mean for stanfit to obtain the posterior
     mean for all parameter 

Sat Nov 24 2012
1. New features 
   * add read_stan_csv to create stanfit objects from sample CSV files 
=======
Sat Nov 24 2012
1. New features
   * introduce an as.data.frame S3 method for stanfit objects
>>>>>>> abdca42f

Sun Nov  4 2012
1. Bug fixes 
   * lp__ is not included when specifying pars (issue 79) 
      https://code.google.com/p/stan/issues/detail?id=79
2. Changes 
   * change default value of arugment `permuted` from FALSE to TRUE for extract
     method of S4 class stanfit

Wed Oct 24 2012
1. New features 
   * return empty stanfit object upon error such as incorrect data
     input, wrong argument specification, etc. Previously, it will 
     stop. The empty stanfit includes the compiled model, so it can
     be reused.
   * add function stan_demo() to run examples included in Stan. 
   * add function sflist2stanfit() to merge a list of stanfit objects into one,
     to facilitate some kind of user-level parallelism. 
   * add S3 method as.matrix, as.array, is.array, dim, dimnames for stanfit objects. 
   * specify seed using string of digits in addition to numbers  
    
2. Bug fixes 
   * bug of setting parameter epsilon_pm wrongly for NUTS 

Tue Sep 25 2012
1. Changes 
   * print progress of sampling with carriage return 

2. New features 
   * add set_cppo to set c++ compiler optimization level flag 
   * support test_grad in rstan; 
     two modes --- sampling and test_grad --- for stanfit

Mon Sep  3 2012
1. Changes 
   * parameter n_chains changed to chains 
   * derive model_name from model_code or file if model_name is not specified 

Wed Aug 2012
1. Changes
   * replace dots with underscores especially in function names

Sun Aug 26 2012
1. New features 
   * get more information about the sampler such as treedepth, 
     the log-posterior back to R. 

2. Changes 
   * use underscore '_' in some output and parameter names 
   * use lower case in print of stanfit for 'Mean', etc. 

Sat Aug 25 2012
1. Bug fixes
   * deal with the case that Rcpp and rstan is 
     installed to a path with space, which causes
     the library linked to cannot be found. 

Fri Aug 24 2012
1. Changes 
   use boost 1.51.0 

Tue Aug 21 2012
1. Bug fixes
   * not working binary build for Mac (not fixed last time)
   * bug fixes in Stan

2. New features 
   * add makeconf.path function to obtain the full path for file Makeconf 
   * add Rhat legend for stanfit's plot 
   * support saving stanfit object for reusing across R sessions  
   * using <lower=, upper=> syntax for bounded variables 


Sat Aug 11 2012:
1. Bug fixes
   * plot for stanfit wide y-axis 
   * print for stanfit class 
   * not working binary build for Mac, this is because variables for 
     the path of header files are using values computed when the package is built.  

2. New features
   * add standard error of mean (SE.Mean) to print of stanfit 
   * function stan allow suing previous fitted stanfit object by adding
     parameter 'fit'
   * allow some type of interruption during sampling 
   * allow data for function stan to be specified as object names 

3. Others 
   * more documentation 
   * use GPL for License and add LicenseNote in DESCRIPTION file 

Wed Aug 8 2012:
Uploaded to googlecode wiki: internally released. <|MERGE_RESOLUTION|>--- conflicted
+++ resolved
@@ -1,4 +1,3 @@
-<<<<<<< HEAD
 Mon Dec  3 2012
 1. New features
    * add get_posterior_mean for stanfit to obtain the posterior
@@ -7,11 +6,7 @@
 Sat Nov 24 2012
 1. New features 
    * add read_stan_csv to create stanfit objects from sample CSV files 
-=======
-Sat Nov 24 2012
-1. New features
    * introduce an as.data.frame S3 method for stanfit objects
->>>>>>> abdca42f
 
 Sun Nov  4 2012
 1. Bug fixes 
